/* A Bison parser, made by GNU Bison 3.0.2.  */

/* Bison implementation for Yacc-like parsers in C

   Copyright (C) 1984, 1989-1990, 2000-2013 Free Software Foundation, Inc.

   This program is free software: you can redistribute it and/or modify
   it under the terms of the GNU General Public License as published by
   the Free Software Foundation, either version 3 of the License, or
   (at your option) any later version.

   This program is distributed in the hope that it will be useful,
   but WITHOUT ANY WARRANTY; without even the implied warranty of
   MERCHANTABILITY or FITNESS FOR A PARTICULAR PURPOSE.  See the
   GNU General Public License for more details.

   You should have received a copy of the GNU General Public License
   along with this program.  If not, see <http://www.gnu.org/licenses/>.  */

/* As a special exception, you may create a larger work that contains
   part or all of the Bison parser skeleton and distribute that work
   under terms of your choice, so long as that work isn't itself a
   parser generator using the skeleton or a modified version thereof
   as a parser skeleton.  Alternatively, if you modify or redistribute
   the parser skeleton itself, you may (at your option) remove this
   special exception, which will cause the skeleton and the resulting
   Bison output files to be licensed under the GNU General Public
   License without this special exception.

   This special exception was added by the Free Software Foundation in
   version 2.2 of Bison.  */

/* C LALR(1) parser skeleton written by Richard Stallman, by
   simplifying the original so-called "semantic" parser.  */

/* All symbols defined below should begin with yy or YY, to avoid
   infringing on user name space.  This should be done even for local
   variables, as they might otherwise be expanded by user macros.
   There are some unavoidable exceptions within include files to
   define necessary library symbols; they are noted "INFRINGES ON
   USER NAME SPACE" below.  */

/* Identify Bison output.  */
#define YYBISON 1

/* Bison version.  */
#define YYBISON_VERSION "3.0.2"

/* Skeleton name.  */
#define YYSKELETON_NAME "yacc.c"

/* Pure parsers.  */
#define YYPURE 1

/* Push parsers.  */
#define YYPUSH 0

/* Pull parsers.  */
#define YYPULL 1


/* Substitute the variable and function names.  */
#define yyparse         yara_yyparse
#define yylex           yara_yylex
#define yyerror         yara_yyerror
#define yydebug         yara_yydebug
#define yynerrs         yara_yynerrs


/* Copy the first part of user declarations.  */
#line 17 "grammar.y" /* yacc.c:339  */


#include <assert.h>
#include <stdio.h>
#include <stdint.h>
#include <string.h>
#include <limits.h>
#include <stddef.h>


#include <yara/utils.h>
#include <yara/strutils.h>
#include <yara/compiler.h>
#include <yara/object.h>
#include <yara/sizedstr.h>
#include <yara/exec.h>
#include <yara/error.h>
#include <yara/mem.h>
#include <yara/lexer.h>
#include <yara/parser.h>


#define YYERROR_VERBOSE

#define INTEGER_SET_ENUMERATION   1
#define INTEGER_SET_RANGE         2

#define EXPRESSION_TYPE_BOOLEAN   1
#define EXPRESSION_TYPE_INTEGER   2
#define EXPRESSION_TYPE_STRING    3
#define EXPRESSION_TYPE_REGEXP    4
#define EXPRESSION_TYPE_OBJECT    5
#define EXPRESSION_TYPE_DOUBLE    6


#define ERROR_IF(x) \
    if (x) \
    { \
      yyerror(yyscanner, compiler, NULL); \
      YYERROR; \
    } \


#define CLEANUP(op, expression) \
      switch(expression.type) \
      { \
        case EXPRESSION_TYPE_INTEGER: \
          yr_compiler_set_error_extra_info( \
              compiler, "wrong type \"integer\" for " op " operator"); \
          break; \
        case EXPRESSION_TYPE_DOUBLE: \
          yr_compiler_set_error_extra_info( \
              compiler, "wrong type \"double\" for " op " operator"); \
          break; \
        case EXPRESSION_TYPE_STRING: \
          yr_compiler_set_error_extra_info( \
              compiler, "wrong type \"string\" for " op " operator"); \
          break; \
        case EXPRESSION_TYPE_BOOLEAN: \
          yr_compiler_set_error_extra_info( \
              compiler, "wrong type \"boolean\" for " op " operator"); \
          break; \
      } \
      compiler->last_result = ERROR_WRONG_TYPE; \
      yyerror(yyscanner, compiler, NULL); \
      YYERROR;

#define CHECK_TYPE_WITH_CLEANUP(expression, expected_type, op) \
    if (expression.type != expected_type) \
    { \
      CLEANUP(op, expression) \
    }

#define CHECK_TYPE(expression, expected_type, op) \
    CHECK_TYPE_WITH_CLEANUP(expression, expected_type, op) \

// Similar to CHECK_TYPE but does not fail. Used in combination with CLEANUP
// to fail. This is because with the addition of double values we need to have
// multiple conditionals.
//
// For example: When doing an addition we need to make sure that both types
// are the same (both EXPRESSION_TYPE_INTEGER or EXPRESSION_TYPE_DOUBLE).
// This is done by ensuring that $1 is either EXPRESSION_TYPE_INTEGER or
// EXPRESSION_TYPE_DOUBLE, and that $3 type matches $1 type via
// TYPE_INEQUALITY.
#define CHECK_TYPE_NO_CLEANUP(expression, expected_type) \
    (expression.type != expected_type)

#define TYPE_INEQUALITY(expression_left, expression_right, op) \
    if (expression_left.type != expression_right.type) \
    { \
      yr_compiler_set_error_extra_info( \
          compiler, "type mismatch for " op " operator"); \
      compiler->last_result = ERROR_WRONG_TYPE; \
      yyerror(yyscanner, compiler, NULL); \
      YYERROR; \
    }

#define MSG(op)  "wrong type \"string\" for \"" op "\" operator"


#line 174 "grammar.c" /* yacc.c:339  */

# ifndef YY_NULLPTR
#  if defined __cplusplus && 201103L <= __cplusplus
#   define YY_NULLPTR nullptr
#  else
#   define YY_NULLPTR 0
#  endif
# endif

/* Enabling verbose error messages.  */
#ifdef YYERROR_VERBOSE
# undef YYERROR_VERBOSE
# define YYERROR_VERBOSE 1
#else
# define YYERROR_VERBOSE 0
#endif

/* In a future release of Bison, this section will be replaced
   by #include "y.tab.h".  */
#ifndef YY_YARA_YY_GRAMMAR_H_INCLUDED
# define YY_YARA_YY_GRAMMAR_H_INCLUDED
/* Debug traces.  */
#ifndef YYDEBUG
# define YYDEBUG 1
#endif
#if YYDEBUG
extern int yara_yydebug;
#endif

/* Token type.  */
#ifndef YYTOKENTYPE
# define YYTOKENTYPE
  enum yytokentype
  {
    _RULE_ = 258,
    _PRIVATE_ = 259,
    _GLOBAL_ = 260,
    _META_ = 261,
    _STRINGS_ = 262,
    _CONDITION_ = 263,
    _IDENTIFIER_ = 264,
    _STRING_IDENTIFIER_ = 265,
    _STRING_COUNT_ = 266,
    _STRING_OFFSET_ = 267,
    _STRING_IDENTIFIER_WITH_WILDCARD_ = 268,
    _NUMBER_ = 269,
    _DOUBLE_ = 270,
    _INTEGER_FUNCTION_ = 271,
    _TEXT_STRING_ = 272,
    _HEX_STRING_ = 273,
    _REGEXP_ = 274,
    _ASCII_ = 275,
    _WIDE_ = 276,
    _NOCASE_ = 277,
    _FULLWORD_ = 278,
    _AT_ = 279,
    _FILESIZE_ = 280,
    _ENTRYPOINT_ = 281,
    _ALL_ = 282,
    _ANY_ = 283,
    _IN_ = 284,
    _OF_ = 285,
    _FOR_ = 286,
    _THEM_ = 287,
    _MATCHES_ = 288,
    _CONTAINS_ = 289,
    _IMPORT_ = 290,
    _TRUE_ = 291,
    _FALSE_ = 292,
    _OR_ = 293,
    _AND_ = 294,
    _LT_ = 295,
    _LE_ = 296,
    _GT_ = 297,
    _GE_ = 298,
    _EQ_ = 299,
    _NEQ_ = 300,
    _IS_ = 301,
    _SHIFT_LEFT_ = 302,
    _SHIFT_RIGHT_ = 303,
    _NOT_ = 304
  };
#endif
/* Tokens.  */
#define _RULE_ 258
#define _PRIVATE_ 259
#define _GLOBAL_ 260
#define _META_ 261
#define _STRINGS_ 262
#define _CONDITION_ 263
#define _IDENTIFIER_ 264
#define _STRING_IDENTIFIER_ 265
#define _STRING_COUNT_ 266
#define _STRING_OFFSET_ 267
#define _STRING_IDENTIFIER_WITH_WILDCARD_ 268
#define _NUMBER_ 269
#define _DOUBLE_ 270
#define _INTEGER_FUNCTION_ 271
#define _TEXT_STRING_ 272
#define _HEX_STRING_ 273
#define _REGEXP_ 274
#define _ASCII_ 275
#define _WIDE_ 276
#define _NOCASE_ 277
#define _FULLWORD_ 278
#define _AT_ 279
#define _FILESIZE_ 280
#define _ENTRYPOINT_ 281
#define _ALL_ 282
#define _ANY_ 283
#define _IN_ 284
#define _OF_ 285
#define _FOR_ 286
#define _THEM_ 287
#define _MATCHES_ 288
#define _CONTAINS_ 289
#define _IMPORT_ 290
#define _TRUE_ 291
#define _FALSE_ 292
#define _OR_ 293
#define _AND_ 294
#define _LT_ 295
#define _LE_ 296
#define _GT_ 297
#define _GE_ 298
#define _EQ_ 299
#define _NEQ_ 300
#define _IS_ 301
#define _SHIFT_LEFT_ 302
#define _SHIFT_RIGHT_ 303
#define _NOT_ 304

/* Value type.  */
#if ! defined YYSTYPE && ! defined YYSTYPE_IS_DECLARED
typedef union YYSTYPE YYSTYPE;
union YYSTYPE
{
#line 215 "grammar.y" /* yacc.c:355  */

  EXPRESSION      expression;
  SIZED_STRING*   sized_string;
  char*           c_string;
  int64_t         integer;
  double          double_;
  YR_STRING*      string;
  YR_META*        meta;

#line 322 "grammar.c" /* yacc.c:355  */
};
# define YYSTYPE_IS_TRIVIAL 1
# define YYSTYPE_IS_DECLARED 1
#endif



int yara_yyparse (void *yyscanner, YR_COMPILER* compiler);

#endif /* !YY_YARA_YY_GRAMMAR_H_INCLUDED  */

/* Copy the second part of user declarations.  */

#line 336 "grammar.c" /* yacc.c:358  */

#ifdef short
# undef short
#endif

#ifdef YYTYPE_UINT8
typedef YYTYPE_UINT8 yytype_uint8;
#else
typedef unsigned char yytype_uint8;
#endif

#ifdef YYTYPE_INT8
typedef YYTYPE_INT8 yytype_int8;
#else
typedef signed char yytype_int8;
#endif

#ifdef YYTYPE_UINT16
typedef YYTYPE_UINT16 yytype_uint16;
#else
typedef unsigned short int yytype_uint16;
#endif

#ifdef YYTYPE_INT16
typedef YYTYPE_INT16 yytype_int16;
#else
typedef short int yytype_int16;
#endif

#ifndef YYSIZE_T
# ifdef __SIZE_TYPE__
#  define YYSIZE_T __SIZE_TYPE__
# elif defined size_t
#  define YYSIZE_T size_t
# elif ! defined YYSIZE_T
#  include <stddef.h> /* INFRINGES ON USER NAME SPACE */
#  define YYSIZE_T size_t
# else
#  define YYSIZE_T unsigned int
# endif
#endif

#define YYSIZE_MAXIMUM ((YYSIZE_T) -1)

#ifndef YY_
# if defined YYENABLE_NLS && YYENABLE_NLS
#  if ENABLE_NLS
#   include <libintl.h> /* INFRINGES ON USER NAME SPACE */
#   define YY_(Msgid) dgettext ("bison-runtime", Msgid)
#  endif
# endif
# ifndef YY_
#  define YY_(Msgid) Msgid
# endif
#endif

#ifndef YY_ATTRIBUTE
# if (defined __GNUC__                                               \
      && (2 < __GNUC__ || (__GNUC__ == 2 && 96 <= __GNUC_MINOR__)))  \
     || defined __SUNPRO_C && 0x5110 <= __SUNPRO_C
#  define YY_ATTRIBUTE(Spec) __attribute__(Spec)
# else
#  define YY_ATTRIBUTE(Spec) /* empty */
# endif
#endif

#ifndef YY_ATTRIBUTE_PURE
# define YY_ATTRIBUTE_PURE   YY_ATTRIBUTE ((__pure__))
#endif

#ifndef YY_ATTRIBUTE_UNUSED
# define YY_ATTRIBUTE_UNUSED YY_ATTRIBUTE ((__unused__))
#endif

#if !defined _Noreturn \
     && (!defined __STDC_VERSION__ || __STDC_VERSION__ < 201112)
# if defined _MSC_VER && 1200 <= _MSC_VER
#  define _Noreturn __declspec (noreturn)
# else
#  define _Noreturn YY_ATTRIBUTE ((__noreturn__))
# endif
#endif

/* Suppress unused-variable warnings by "using" E.  */
#if ! defined lint || defined __GNUC__
# define YYUSE(E) ((void) (E))
#else
# define YYUSE(E) /* empty */
#endif

#if defined __GNUC__ && 407 <= __GNUC__ * 100 + __GNUC_MINOR__
/* Suppress an incorrect diagnostic about yylval being uninitialized.  */
# define YY_IGNORE_MAYBE_UNINITIALIZED_BEGIN \
    _Pragma ("GCC diagnostic push") \
    _Pragma ("GCC diagnostic ignored \"-Wuninitialized\"")\
    _Pragma ("GCC diagnostic ignored \"-Wmaybe-uninitialized\"")
# define YY_IGNORE_MAYBE_UNINITIALIZED_END \
    _Pragma ("GCC diagnostic pop")
#else
# define YY_INITIAL_VALUE(Value) Value
#endif
#ifndef YY_IGNORE_MAYBE_UNINITIALIZED_BEGIN
# define YY_IGNORE_MAYBE_UNINITIALIZED_BEGIN
# define YY_IGNORE_MAYBE_UNINITIALIZED_END
#endif
#ifndef YY_INITIAL_VALUE
# define YY_INITIAL_VALUE(Value) /* Nothing. */
#endif


#if ! defined yyoverflow || YYERROR_VERBOSE

/* The parser invokes alloca or malloc; define the necessary symbols.  */

# ifdef YYSTACK_USE_ALLOCA
#  if YYSTACK_USE_ALLOCA
#   ifdef __GNUC__
#    define YYSTACK_ALLOC __builtin_alloca
#   elif defined __BUILTIN_VA_ARG_INCR
#    include <alloca.h> /* INFRINGES ON USER NAME SPACE */
#   elif defined _AIX
#    define YYSTACK_ALLOC __alloca
#   elif defined _MSC_VER
#    include <malloc.h> /* INFRINGES ON USER NAME SPACE */
#    define alloca _alloca
#   else
#    define YYSTACK_ALLOC alloca
#    if ! defined _ALLOCA_H && ! defined EXIT_SUCCESS
#     include <stdlib.h> /* INFRINGES ON USER NAME SPACE */
      /* Use EXIT_SUCCESS as a witness for stdlib.h.  */
#     ifndef EXIT_SUCCESS
#      define EXIT_SUCCESS 0
#     endif
#    endif
#   endif
#  endif
# endif

# ifdef YYSTACK_ALLOC
   /* Pacify GCC's 'empty if-body' warning.  */
#  define YYSTACK_FREE(Ptr) do { /* empty */; } while (0)
#  ifndef YYSTACK_ALLOC_MAXIMUM
    /* The OS might guarantee only one guard page at the bottom of the stack,
       and a page size can be as small as 4096 bytes.  So we cannot safely
       invoke alloca (N) if N exceeds 4096.  Use a slightly smaller number
       to allow for a few compiler-allocated temporary stack slots.  */
#   define YYSTACK_ALLOC_MAXIMUM 4032 /* reasonable circa 2006 */
#  endif
# else
#  define YYSTACK_ALLOC YYMALLOC
#  define YYSTACK_FREE YYFREE
#  ifndef YYSTACK_ALLOC_MAXIMUM
#   define YYSTACK_ALLOC_MAXIMUM YYSIZE_MAXIMUM
#  endif
#  if (defined __cplusplus && ! defined EXIT_SUCCESS \
       && ! ((defined YYMALLOC || defined malloc) \
             && (defined YYFREE || defined free)))
#   include <stdlib.h> /* INFRINGES ON USER NAME SPACE */
#   ifndef EXIT_SUCCESS
#    define EXIT_SUCCESS 0
#   endif
#  endif
#  ifndef YYMALLOC
#   define YYMALLOC malloc
#   if ! defined malloc && ! defined EXIT_SUCCESS
void *malloc (YYSIZE_T); /* INFRINGES ON USER NAME SPACE */
#   endif
#  endif
#  ifndef YYFREE
#   define YYFREE free
#   if ! defined free && ! defined EXIT_SUCCESS
void free (void *); /* INFRINGES ON USER NAME SPACE */
#   endif
#  endif
# endif
#endif /* ! defined yyoverflow || YYERROR_VERBOSE */


#if (! defined yyoverflow \
     && (! defined __cplusplus \
         || (defined YYSTYPE_IS_TRIVIAL && YYSTYPE_IS_TRIVIAL)))

/* A type that is properly aligned for any stack member.  */
union yyalloc
{
  yytype_int16 yyss_alloc;
  YYSTYPE yyvs_alloc;
};

/* The size of the maximum gap between one aligned stack and the next.  */
# define YYSTACK_GAP_MAXIMUM (sizeof (union yyalloc) - 1)

/* The size of an array large to enough to hold all stacks, each with
   N elements.  */
# define YYSTACK_BYTES(N) \
     ((N) * (sizeof (yytype_int16) + sizeof (YYSTYPE)) \
      + YYSTACK_GAP_MAXIMUM)

# define YYCOPY_NEEDED 1

/* Relocate STACK from its old location to the new one.  The
   local variables YYSIZE and YYSTACKSIZE give the old and new number of
   elements in the stack, and YYPTR gives the new location of the
   stack.  Advance YYPTR to a properly aligned location for the next
   stack.  */
# define YYSTACK_RELOCATE(Stack_alloc, Stack)                           \
    do                                                                  \
      {                                                                 \
        YYSIZE_T yynewbytes;                                            \
        YYCOPY (&yyptr->Stack_alloc, Stack, yysize);                    \
        Stack = &yyptr->Stack_alloc;                                    \
        yynewbytes = yystacksize * sizeof (*Stack) + YYSTACK_GAP_MAXIMUM; \
        yyptr += yynewbytes / sizeof (*yyptr);                          \
      }                                                                 \
    while (0)

#endif

#if defined YYCOPY_NEEDED && YYCOPY_NEEDED
/* Copy COUNT objects from SRC to DST.  The source and destination do
   not overlap.  */
# ifndef YYCOPY
#  if defined __GNUC__ && 1 < __GNUC__
#   define YYCOPY(Dst, Src, Count) \
      __builtin_memcpy (Dst, Src, (Count) * sizeof (*(Src)))
#  else
#   define YYCOPY(Dst, Src, Count)              \
      do                                        \
        {                                       \
          YYSIZE_T yyi;                         \
          for (yyi = 0; yyi < (Count); yyi++)   \
            (Dst)[yyi] = (Src)[yyi];            \
        }                                       \
      while (0)
#  endif
# endif
#endif /* !YYCOPY_NEEDED */

/* YYFINAL -- State number of the termination state.  */
#define YYFINAL  2
/* YYLAST -- Last index in YYTABLE.  */
#define YYLAST   316

/* YYNTOKENS -- Number of terminals.  */
#define YYNTOKENS  70
/* YYNNTS -- Number of nonterminals.  */
#define YYNNTS  35
/* YYNRULES -- Number of rules.  */
#define YYNRULES  112
/* YYNSTATES -- Number of states.  */
#define YYNSTATES  198

/* YYTRANSLATE[YYX] -- Symbol number corresponding to YYX as returned
   by yylex, with out-of-bounds checking.  */
#define YYUNDEFTOK  2
#define YYMAXUTOK   305

#define YYTRANSLATE(YYX)                                                \
  ((unsigned int) (YYX) <= YYMAXUTOK ? yytranslate[YYX] : YYUNDEFTOK)

/* YYTRANSLATE[TOKEN-NUM] -- Symbol number corresponding to TOKEN-NUM
   as returned by yylex, without out-of-bounds checking.  */
static const yytype_uint8 yytranslate[] =
{
       0,     2,     2,     2,     2,     2,     2,     2,     2,     2,
       2,     2,     2,     2,     2,     2,     2,     2,     2,     2,
       2,     2,     2,     2,     2,     2,     2,     2,     2,     2,
       2,     2,     2,     2,     2,     2,     2,    56,    40,     2,
      67,    68,    54,    52,    69,    53,    64,     2,     2,     2,
       2,     2,     2,     2,     2,     2,     2,     2,    62,     2,
       2,    63,     2,     2,     2,     2,     2,     2,     2,     2,
       2,     2,     2,     2,     2,     2,     2,     2,     2,     2,
       2,     2,     2,     2,     2,     2,     2,     2,     2,     2,
       2,    65,    55,    66,    42,     2,     2,     2,     2,     2,
       2,     2,     2,     2,     2,     2,     2,     2,     2,     2,
       2,     2,     2,     2,     2,     2,     2,     2,     2,     2,
       2,     2,     2,    60,    41,    61,    58,     2,     2,     2,
       2,     2,     2,     2,     2,     2,     2,     2,     2,     2,
       2,     2,     2,     2,     2,     2,     2,     2,     2,     2,
       2,     2,     2,     2,     2,     2,     2,     2,     2,     2,
       2,     2,     2,     2,     2,     2,     2,     2,     2,     2,
       2,     2,     2,     2,     2,     2,     2,     2,     2,     2,
       2,     2,     2,     2,     2,     2,     2,     2,     2,     2,
       2,     2,     2,     2,     2,     2,     2,     2,     2,     2,
       2,     2,     2,     2,     2,     2,     2,     2,     2,     2,
       2,     2,     2,     2,     2,     2,     2,     2,     2,     2,
       2,     2,     2,     2,     2,     2,     2,     2,     2,     2,
       2,     2,     2,     2,     2,     2,     2,     2,     2,     2,
       2,     2,     2,     2,     2,     2,     2,     2,     2,     2,
       2,     2,     2,     2,     2,     2,     1,     2,     3,     4,
       5,     6,     7,     8,     9,    10,    11,    12,    13,    14,
      15,    16,    17,    18,    19,    20,    21,    22,    23,    24,
      25,    26,    27,    28,    29,    30,    31,    32,    33,    34,
      35,    36,    37,    38,    39,    43,    44,    45,    46,    47,
      48,    49,    50,    51,    57,    59
};

#if YYDEBUG
  /* YYRLINE[YYN] -- Source line where rule number YYN was defined.  */
static const yytype_uint16 yyrline[] =
{
<<<<<<< HEAD
       0,   228,   228,   230,   231,   232,   233,   234,   239,   251,
     270,   273,   301,   305,   333,   338,   339,   344,   345,   351,
     354,   372,   385,   422,   423,   428,   444,   457,   470,   487,
     488,   493,   507,   506,   525,   542,   543,   548,   549,   550,
     551,   556,   644,   692,   752,   799,   802,   827,   863,   908,
     925,   934,   943,   958,   972,   986,  1002,  1017,  1052,  1016,
    1166,  1165,  1244,  1250,  1256,  1262,  1270,  1324,  1377,  1431,
    1485,  1543,  1571,  1629,  1633,  1641,  1642,  1647,  1669,  1681,
    1697,  1696,  1702,  1711,  1712,  1717,  1722,  1731,  1732,  1736,
    1744,  1748,  1758,  1771,  1787,  1797,  1807,  1830,  1845,  1860,
    1882,  1924,  1970,  2016,  2062,  2108,  2118,  2128,  2138,  2148,
    2158,  2168,  2178
=======
       0,   199,   199,   201,   202,   203,   204,   205,   210,   222,
     241,   244,   272,   276,   304,   309,   310,   315,   316,   322,
     325,   343,   356,   393,   394,   399,   415,   428,   441,   458,
     459,   464,   478,   477,   496,   513,   514,   519,   520,   521,
     522,   527,   615,   663,   723,   770,   773,   795,   828,   873,
     890,   899,   908,   923,   937,   951,   967,   982,  1017,   981,
    1131,  1130,  1209,  1215,  1221,  1227,  1235,  1244,  1253,  1262,
    1271,  1298,  1325,  1352,  1356,  1364,  1365,  1370,  1392,  1404,
    1420,  1419,  1425,  1434,  1435,  1440,  1445,  1454,  1455,  1459,
    1467,  1471,  1481,  1495,  1511,  1521,  1544,  1559,  1574,  1596,
    1637,  1647,  1657,  1667,  1677,  1687,  1697,  1707,  1717,  1727,
    1737,  1747
>>>>>>> 82a42129
};
#endif

#if YYDEBUG || YYERROR_VERBOSE || 0
/* YYTNAME[SYMBOL-NUM] -- String name of the symbol SYMBOL-NUM.
   First, the terminals, then, starting at YYNTOKENS, nonterminals.  */
static const char *const yytname[] =
{
  "$end", "error", "$undefined", "_RULE_", "_PRIVATE_", "_GLOBAL_",
  "_META_", "_STRINGS_", "_CONDITION_", "_IDENTIFIER_",
  "_STRING_IDENTIFIER_", "_STRING_COUNT_", "_STRING_OFFSET_",
  "_STRING_IDENTIFIER_WITH_WILDCARD_", "_NUMBER_", "_DOUBLE_",
  "_INTEGER_FUNCTION_", "_TEXT_STRING_", "_HEX_STRING_", "_REGEXP_",
  "_ASCII_", "_WIDE_", "_NOCASE_", "_FULLWORD_", "_AT_", "_FILESIZE_",
  "_ENTRYPOINT_", "_ALL_", "_ANY_", "_IN_", "_OF_", "_FOR_", "_THEM_",
  "_MATCHES_", "_CONTAINS_", "_IMPORT_", "_TRUE_", "_FALSE_", "_OR_",
  "_AND_", "'&'", "'|'", "'^'", "_LT_", "_LE_", "_GT_", "_GE_", "_EQ_",
  "_NEQ_", "_IS_", "_SHIFT_LEFT_", "_SHIFT_RIGHT_", "'+'", "'-'", "'*'",
  "'\\\\'", "'%'", "_NOT_", "'~'", "\"include\"", "'{'", "'}'", "':'",
  "'='", "'.'", "'['", "']'", "'('", "')'", "','", "$accept", "rules",
  "import", "rule", "meta", "strings", "condition", "rule_modifiers",
  "rule_modifier", "tags", "tag_list", "meta_declarations",
  "meta_declaration", "string_declarations", "string_declaration", "$@1",
  "string_modifiers", "string_modifier", "identifier", "arguments_list",
  "regexp", "boolean_expression", "expression", "$@2", "$@3", "$@4",
  "integer_set", "range", "integer_enumeration", "string_set", "$@5",
  "string_enumeration", "string_enumeration_item", "for_expression",
  "primary_expression", YY_NULLPTR
};
#endif

# ifdef YYPRINT
/* YYTOKNUM[NUM] -- (External) token number corresponding to the
   (internal) symbol number NUM (which must be that of a token).  */
static const yytype_uint16 yytoknum[] =
{
       0,   256,   257,   258,   259,   260,   261,   262,   263,   264,
     265,   266,   267,   268,   269,   270,   271,   272,   273,   274,
     275,   276,   277,   278,   279,   280,   281,   282,   283,   284,
     285,   286,   287,   288,   289,   290,   291,   292,   293,   294,
      38,   124,    94,   295,   296,   297,   298,   299,   300,   301,
     302,   303,    43,    45,    42,    92,    37,   304,   126,   305,
     123,   125,    58,    61,    46,    91,    93,    40,    41,    44
};
# endif

#define YYPACT_NINF -65

#define yypact_value_is_default(Yystate) \
  (!!((Yystate) == (-65)))

#define YYTABLE_NINF -88

#define yytable_value_is_error(Yytable_value) \
  0

  /* YYPACT[STATE-NUM] -- Index in YYTABLE of the portion describing
     STATE-NUM.  */
static const yytype_int16 yypact[] =
{
     -65,     3,   -65,    39,    -2,   -65,   -65,    50,   -65,   -65,
     -65,   -65,     9,   -65,   -65,   -65,   -34,    27,   -17,   -65,
      36,    76,   -65,    42,    82,    90,    45,   100,    48,    90,
     -65,   106,    51,    60,    73,   -65,    62,   106,   -65,    69,
     -65,   -65,   -65,   -65,   -65,    31,   -65,   -65,   -19,   -65,
      79,   -65,   -65,    74,   -65,   -65,   -65,   -65,   -65,   -65,
     103,   -65,   -65,    69,   134,    69,    75,   -65,    64,   -65,
     124,   201,   -65,   -65,   139,   134,   101,   134,   134,   134,
      -7,   252,   -65,   -65,    64,    99,   132,   160,   134,    69,
      69,    69,   -23,   152,   134,   134,   134,   134,   134,   134,
     134,   134,   134,   134,   134,   134,   134,   134,   134,   134,
     134,   134,   112,   -65,   252,   134,   -65,   218,   -21,   153,
     161,   -23,   -65,   -65,   -65,   225,     7,    85,   150,   -65,
     -65,   -65,   -65,   -65,   252,   260,   260,   260,   252,   252,
     252,   252,   252,   252,   252,   163,   163,    37,    37,   -65,
     -65,   -65,   -65,   -65,   -65,   -65,   -65,   112,   245,   -65,
     -65,   -65,   129,   -65,   -65,    69,     1,   133,   131,   -65,
      85,   -65,   -65,    88,   -65,   134,   134,   137,   -65,   135,
     -65,     1,   172,    95,   245,   -65,    69,   -65,   -65,   -65,
     134,   143,   -26,   252,    69,   -65,   -22,   -65
};

  /* YYDEFACT[STATE-NUM] -- Default reduction number in state STATE-NUM.
     Performed when YYTABLE does not specify something else to do.  Zero
     means the default is an error.  */
static const yytype_uint8 yydefact[] =
{
       2,     0,     1,    15,     0,     4,     3,     0,     7,     6,
       5,     8,     0,    17,    18,    16,    19,     0,     0,    21,
      20,    10,    22,     0,    12,     0,     0,     0,     0,    11,
      23,     0,     0,     0,     0,    24,     0,    13,    29,     0,
       9,    26,    25,    27,    28,    32,    30,    41,    54,    97,
      99,    94,    95,     0,    96,    48,    91,    92,    88,    89,
       0,    50,    51,     0,     0,     0,   100,   112,    14,    49,
       0,    73,    35,    34,     0,     0,     0,     0,     0,     0,
       0,    87,    63,   109,     0,    49,    73,     0,     0,    45,
       0,     0,     0,     0,     0,     0,     0,     0,     0,     0,
       0,     0,     0,     0,     0,     0,     0,     0,     0,     0,
       0,     0,    31,    35,    55,     0,    56,     0,     0,     0,
       0,     0,    74,    90,    42,     0,     0,    46,    65,    64,
      82,    80,    62,    52,    53,   107,   108,   106,    66,    68,
      67,    69,    70,    72,    71,   110,   111,   101,   102,   103,
     104,   105,    38,    37,    39,    40,    36,    33,     0,    98,
      93,    57,     0,    43,    44,     0,     0,     0,     0,    60,
      47,    85,    86,     0,    83,     0,     0,     0,    76,     0,
      81,     0,     0,     0,    78,    58,     0,    84,    77,    75,
       0,     0,     0,    79,     0,    61,     0,    59
};

  /* YYPGOTO[NTERM-NUM].  */
static const yytype_int16 yypgoto[] =
{
     -65,   -65,   193,   208,   -65,   -65,   -65,   -65,   -65,   -65,
     -65,   -65,   191,   -65,   192,   -65,   117,   -65,   -65,   -65,
     140,   -39,   -64,   -65,   -65,   -65,   -65,    68,   -65,   111,
     -65,   -65,    56,   178,   -38
};

  /* YYDEFGOTO[NTERM-NUM].  */
static const yytype_int16 yydefgoto[] =
{
      -1,     1,     5,     6,    24,    27,    33,     7,    15,    18,
      20,    29,    30,    37,    38,    74,   112,   156,    66,   126,
      67,    84,    69,   168,   191,   179,   177,   116,   183,   132,
     166,   173,   174,    70,    71
};

  /* YYTABLE[YYPACT[STATE-NUM]] -- What to do in state STATE-NUM.  If
     positive, shift that token.  If negative, reduce the rule whose
     number is the opposite.  If YYTABLE_NINF, syntax error.  */
static const yytype_int16 yytable[] =
{
      68,    85,   120,     2,     3,    75,   -15,   -15,   -15,   130,
      76,   171,    90,    91,   172,    11,    90,    91,    16,    95,
      96,    97,    81,   121,    82,   127,    83,    86,    17,   105,
     106,   107,   108,   109,   110,   111,    19,   114,     4,   117,
     118,   119,   195,    21,   131,    22,   197,   160,    72,    73,
     125,   128,   129,    12,    13,    14,   134,   135,   136,   137,
     138,   139,   140,   141,   142,   143,   144,   145,   146,   147,
     148,   149,   150,   151,     4,   164,   165,   158,    47,    48,
      49,    50,    23,    51,    52,    53,    54,    41,    55,    26,
      42,   109,   110,   111,    56,    57,    58,    59,     8,    28,
      60,   170,    90,    91,    25,    61,    62,    31,    32,    43,
      44,    34,    47,    39,    49,    50,    36,    51,    52,    53,
      54,    40,    55,   -49,   -49,    45,    63,    64,    56,    57,
      58,    59,   152,   153,   154,   155,    65,   182,   184,    87,
      88,    78,    89,    47,    77,    49,    50,   192,    51,    52,
      53,    54,   193,    55,    92,   196,   180,   181,   113,    56,
      57,    64,   -87,   189,   190,    93,    94,   122,   115,   124,
      79,    55,    95,    96,    97,    98,    99,   100,   101,   102,
     103,   104,   105,   106,   107,   108,   109,   110,   111,    91,
     161,   169,    64,    95,    96,    97,     9,   175,   176,   185,
     123,    79,   186,   105,   106,   107,   108,   109,   110,   111,
     194,    10,    95,    96,    97,   107,   108,   109,   110,   111,
      35,   123,   105,   106,   107,   108,   109,   110,   111,    46,
     157,   -87,   162,   133,    93,    94,   178,   187,    80,     0,
     188,    95,    96,    97,    98,    99,   100,   101,   102,   103,
     104,   105,   106,   107,   108,   109,   110,   111,    95,    96,
      97,     0,     0,     0,     0,    95,    96,    97,   105,   106,
     107,   108,   109,   110,   111,   105,   106,   107,   108,   109,
     110,   111,     0,     0,   159,    95,    96,    97,     0,     0,
       0,   163,    95,    96,    97,   105,   106,   107,   108,   109,
     110,   111,   105,   106,   107,   108,   109,   110,   111,   167,
     105,   106,   107,   108,   109,   110,   111
};

static const yytype_int16 yycheck[] =
{
      39,    65,     9,     0,     1,    24,     3,     4,     5,    32,
      29,    10,    38,    39,    13,    17,    38,    39,     9,    40,
      41,    42,    60,    30,    63,    89,    64,    65,    62,    50,
      51,    52,    53,    54,    55,    56,     9,    75,    35,    77,
      78,    79,    68,    60,    67,     9,    68,    68,    17,    18,
      88,    90,    91,     3,     4,     5,    94,    95,    96,    97,
      98,    99,   100,   101,   102,   103,   104,   105,   106,   107,
     108,   109,   110,   111,    35,    68,    69,   115,     9,    10,
      11,    12,     6,    14,    15,    16,    17,    14,    19,     7,
      17,    54,    55,    56,    25,    26,    27,    28,    59,     9,
      31,   165,    38,    39,    62,    36,    37,    62,     8,    36,
      37,    63,     9,    62,    11,    12,    10,    14,    15,    16,
      17,    61,    19,    38,    39,    63,    57,    58,    25,    26,
      27,    28,    20,    21,    22,    23,    67,   175,   176,    64,
      65,    67,    67,     9,    65,    11,    12,   186,    14,    15,
      16,    17,   190,    19,    30,   194,    68,    69,    19,    25,
      26,    58,    30,    68,    69,    33,    34,    68,    67,     9,
      67,    19,    40,    41,    42,    43,    44,    45,    46,    47,
      48,    49,    50,    51,    52,    53,    54,    55,    56,    39,
      29,    62,    58,    40,    41,    42,     3,    64,    67,    62,
      68,    67,    67,    50,    51,    52,    53,    54,    55,    56,
      67,     3,    40,    41,    42,    52,    53,    54,    55,    56,
      29,    68,    50,    51,    52,    53,    54,    55,    56,    37,
     113,    30,   121,    93,    33,    34,   168,   181,    60,    -1,
      68,    40,    41,    42,    43,    44,    45,    46,    47,    48,
      49,    50,    51,    52,    53,    54,    55,    56,    40,    41,
      42,    -1,    -1,    -1,    -1,    40,    41,    42,    50,    51,
      52,    53,    54,    55,    56,    50,    51,    52,    53,    54,
      55,    56,    -1,    -1,    66,    40,    41,    42,    -1,    -1,
      -1,    66,    40,    41,    42,    50,    51,    52,    53,    54,
      55,    56,    50,    51,    52,    53,    54,    55,    56,    64,
      50,    51,    52,    53,    54,    55,    56
};

  /* YYSTOS[STATE-NUM] -- The (internal number of the) accessing
     symbol of state STATE-NUM.  */
static const yytype_uint8 yystos[] =
{
       0,    71,     0,     1,    35,    72,    73,    77,    59,    72,
      73,    17,     3,     4,     5,    78,     9,    62,    79,     9,
      80,    60,     9,     6,    74,    62,     7,    75,     9,    81,
      82,    62,     8,    76,    63,    82,    10,    83,    84,    62,
      61,    14,    17,    36,    37,    63,    84,     9,    10,    11,
      12,    14,    15,    16,    17,    19,    25,    26,    27,    28,
      31,    36,    37,    57,    58,    67,    88,    90,    91,    92,
     103,   104,    17,    18,    85,    24,    29,    65,    67,    67,
     103,   104,    91,   104,    91,    92,   104,    64,    65,    67,
      38,    39,    30,    33,    34,    40,    41,    42,    43,    44,
      45,    46,    47,    48,    49,    50,    51,    52,    53,    54,
      55,    56,    86,    19,   104,    67,    97,   104,   104,   104,
       9,    30,    68,    68,     9,   104,    89,    92,    91,    91,
      32,    67,    99,    90,   104,   104,   104,   104,   104,   104,
     104,   104,   104,   104,   104,   104,   104,   104,   104,   104,
     104,   104,    20,    21,    22,    23,    87,    86,   104,    66,
      68,    29,    99,    66,    68,    69,   100,    64,    93,    62,
      92,    10,    13,   101,   102,    64,    67,    96,    97,    95,
      68,    69,   104,    98,   104,    62,    67,   102,    68,    68,
      69,    94,    91,   104,    67,    68,    91,    68
};

  /* YYR1[YYN] -- Symbol number of symbol that rule YYN derives.  */
static const yytype_uint8 yyr1[] =
{
       0,    70,    71,    71,    71,    71,    71,    71,    72,    73,
      74,    74,    75,    75,    76,    77,    77,    78,    78,    79,
      79,    80,    80,    81,    81,    82,    82,    82,    82,    83,
      83,    84,    85,    84,    84,    86,    86,    87,    87,    87,
      87,    88,    88,    88,    88,    89,    89,    89,    90,    91,
      92,    92,    92,    92,    92,    92,    92,    93,    94,    92,
      95,    92,    92,    92,    92,    92,    92,    92,    92,    92,
      92,    92,    92,    92,    92,    96,    96,    97,    98,    98,
     100,    99,    99,   101,   101,   102,   102,   103,   103,   103,
     104,   104,   104,   104,   104,   104,   104,   104,   104,   104,
     104,   104,   104,   104,   104,   104,   104,   104,   104,   104,
     104,   104,   104
};

  /* YYR2[YYN] -- Number of symbols on the right hand side of rule YYN.  */
static const yytype_uint8 yyr2[] =
{
       0,     2,     0,     2,     2,     3,     3,     3,     2,     9,
       0,     3,     0,     3,     3,     0,     2,     1,     1,     0,
       2,     1,     2,     1,     2,     3,     3,     3,     3,     1,
       2,     4,     0,     5,     3,     0,     2,     1,     1,     1,
       1,     1,     3,     4,     4,     0,     1,     3,     1,     1,
       1,     1,     3,     3,     1,     3,     3,     0,     0,    11,
       0,     9,     3,     2,     3,     3,     3,     3,     3,     3,
       3,     3,     3,     1,     3,     3,     1,     6,     1,     3,
       0,     4,     1,     1,     3,     1,     1,     1,     1,     1,
       3,     1,     1,     4,     1,     1,     1,     1,     4,     1,
       1,     3,     3,     3,     3,     3,     3,     3,     3,     2,
       3,     3,     1
};


#define yyerrok         (yyerrstatus = 0)
#define yyclearin       (yychar = YYEMPTY)
#define YYEMPTY         (-2)
#define YYEOF           0

#define YYACCEPT        goto yyacceptlab
#define YYABORT         goto yyabortlab
#define YYERROR         goto yyerrorlab


#define YYRECOVERING()  (!!yyerrstatus)

#define YYBACKUP(Token, Value)                                  \
do                                                              \
  if (yychar == YYEMPTY)                                        \
    {                                                           \
      yychar = (Token);                                         \
      yylval = (Value);                                         \
      YYPOPSTACK (yylen);                                       \
      yystate = *yyssp;                                         \
      goto yybackup;                                            \
    }                                                           \
  else                                                          \
    {                                                           \
      yyerror (yyscanner, compiler, YY_("syntax error: cannot back up")); \
      YYERROR;                                                  \
    }                                                           \
while (0)

/* Error token number */
#define YYTERROR        1
#define YYERRCODE       256



/* Enable debugging if requested.  */
#if YYDEBUG

# ifndef YYFPRINTF
#  include <stdio.h> /* INFRINGES ON USER NAME SPACE */
#  define YYFPRINTF fprintf
# endif

# define YYDPRINTF(Args)                        \
do {                                            \
  if (yydebug)                                  \
    YYFPRINTF Args;                             \
} while (0)

/* This macro is provided for backward compatibility. */
#ifndef YY_LOCATION_PRINT
# define YY_LOCATION_PRINT(File, Loc) ((void) 0)
#endif


# define YY_SYMBOL_PRINT(Title, Type, Value, Location)                    \
do {                                                                      \
  if (yydebug)                                                            \
    {                                                                     \
      YYFPRINTF (stderr, "%s ", Title);                                   \
      yy_symbol_print (stderr,                                            \
                  Type, Value, yyscanner, compiler); \
      YYFPRINTF (stderr, "\n");                                           \
    }                                                                     \
} while (0)


/*----------------------------------------.
| Print this symbol's value on YYOUTPUT.  |
`----------------------------------------*/

static void
yy_symbol_value_print (FILE *yyoutput, int yytype, YYSTYPE const * const yyvaluep, void *yyscanner, YR_COMPILER* compiler)
{
  FILE *yyo = yyoutput;
  YYUSE (yyo);
  YYUSE (yyscanner);
  YYUSE (compiler);
  if (!yyvaluep)
    return;
# ifdef YYPRINT
  if (yytype < YYNTOKENS)
    YYPRINT (yyoutput, yytoknum[yytype], *yyvaluep);
# endif
  YYUSE (yytype);
}


/*--------------------------------.
| Print this symbol on YYOUTPUT.  |
`--------------------------------*/

static void
yy_symbol_print (FILE *yyoutput, int yytype, YYSTYPE const * const yyvaluep, void *yyscanner, YR_COMPILER* compiler)
{
  YYFPRINTF (yyoutput, "%s %s (",
             yytype < YYNTOKENS ? "token" : "nterm", yytname[yytype]);

  yy_symbol_value_print (yyoutput, yytype, yyvaluep, yyscanner, compiler);
  YYFPRINTF (yyoutput, ")");
}

/*------------------------------------------------------------------.
| yy_stack_print -- Print the state stack from its BOTTOM up to its |
| TOP (included).                                                   |
`------------------------------------------------------------------*/

static void
yy_stack_print (yytype_int16 *yybottom, yytype_int16 *yytop)
{
  YYFPRINTF (stderr, "Stack now");
  for (; yybottom <= yytop; yybottom++)
    {
      int yybot = *yybottom;
      YYFPRINTF (stderr, " %d", yybot);
    }
  YYFPRINTF (stderr, "\n");
}

# define YY_STACK_PRINT(Bottom, Top)                            \
do {                                                            \
  if (yydebug)                                                  \
    yy_stack_print ((Bottom), (Top));                           \
} while (0)


/*------------------------------------------------.
| Report that the YYRULE is going to be reduced.  |
`------------------------------------------------*/

static void
yy_reduce_print (yytype_int16 *yyssp, YYSTYPE *yyvsp, int yyrule, void *yyscanner, YR_COMPILER* compiler)
{
  unsigned long int yylno = yyrline[yyrule];
  int yynrhs = yyr2[yyrule];
  int yyi;
  YYFPRINTF (stderr, "Reducing stack by rule %d (line %lu):\n",
             yyrule - 1, yylno);
  /* The symbols being reduced.  */
  for (yyi = 0; yyi < yynrhs; yyi++)
    {
      YYFPRINTF (stderr, "   $%d = ", yyi + 1);
      yy_symbol_print (stderr,
                       yystos[yyssp[yyi + 1 - yynrhs]],
                       &(yyvsp[(yyi + 1) - (yynrhs)])
                                              , yyscanner, compiler);
      YYFPRINTF (stderr, "\n");
    }
}

# define YY_REDUCE_PRINT(Rule)          \
do {                                    \
  if (yydebug)                          \
    yy_reduce_print (yyssp, yyvsp, Rule, yyscanner, compiler); \
} while (0)

/* Nonzero means print parse trace.  It is left uninitialized so that
   multiple parsers can coexist.  */
int yydebug;
#else /* !YYDEBUG */
# define YYDPRINTF(Args)
# define YY_SYMBOL_PRINT(Title, Type, Value, Location)
# define YY_STACK_PRINT(Bottom, Top)
# define YY_REDUCE_PRINT(Rule)
#endif /* !YYDEBUG */


/* YYINITDEPTH -- initial size of the parser's stacks.  */
#ifndef YYINITDEPTH
# define YYINITDEPTH 200
#endif

/* YYMAXDEPTH -- maximum size the stacks can grow to (effective only
   if the built-in stack extension method is used).

   Do not make this value too large; the results are undefined if
   YYSTACK_ALLOC_MAXIMUM < YYSTACK_BYTES (YYMAXDEPTH)
   evaluated with infinite-precision integer arithmetic.  */

#ifndef YYMAXDEPTH
# define YYMAXDEPTH 10000
#endif


#if YYERROR_VERBOSE

# ifndef yystrlen
#  if defined __GLIBC__ && defined _STRING_H
#   define yystrlen strlen
#  else
/* Return the length of YYSTR.  */
static YYSIZE_T
yystrlen (const char *yystr)
{
  YYSIZE_T yylen;
  for (yylen = 0; yystr[yylen]; yylen++)
    continue;
  return yylen;
}
#  endif
# endif

# ifndef yystpcpy
#  if defined __GLIBC__ && defined _STRING_H && defined _GNU_SOURCE
#   define yystpcpy stpcpy
#  else
/* Copy YYSRC to YYDEST, returning the address of the terminating '\0' in
   YYDEST.  */
static char *
yystpcpy (char *yydest, const char *yysrc)
{
  char *yyd = yydest;
  const char *yys = yysrc;

  while ((*yyd++ = *yys++) != '\0')
    continue;

  return yyd - 1;
}
#  endif
# endif

# ifndef yytnamerr
/* Copy to YYRES the contents of YYSTR after stripping away unnecessary
   quotes and backslashes, so that it's suitable for yyerror.  The
   heuristic is that double-quoting is unnecessary unless the string
   contains an apostrophe, a comma, or backslash (other than
   backslash-backslash).  YYSTR is taken from yytname.  If YYRES is
   null, do not copy; instead, return the length of what the result
   would have been.  */
static YYSIZE_T
yytnamerr (char *yyres, const char *yystr)
{
  if (*yystr == '"')
    {
      YYSIZE_T yyn = 0;
      char const *yyp = yystr;

      for (;;)
        switch (*++yyp)
          {
          case '\'':
          case ',':
            goto do_not_strip_quotes;

          case '\\':
            if (*++yyp != '\\')
              goto do_not_strip_quotes;
            /* Fall through.  */
          default:
            if (yyres)
              yyres[yyn] = *yyp;
            yyn++;
            break;

          case '"':
            if (yyres)
              yyres[yyn] = '\0';
            return yyn;
          }
    do_not_strip_quotes: ;
    }

  if (! yyres)
    return yystrlen (yystr);

  return yystpcpy (yyres, yystr) - yyres;
}
# endif

/* Copy into *YYMSG, which is of size *YYMSG_ALLOC, an error message
   about the unexpected token YYTOKEN for the state stack whose top is
   YYSSP.

   Return 0 if *YYMSG was successfully written.  Return 1 if *YYMSG is
   not large enough to hold the message.  In that case, also set
   *YYMSG_ALLOC to the required number of bytes.  Return 2 if the
   required number of bytes is too large to store.  */
static int
yysyntax_error (YYSIZE_T *yymsg_alloc, char **yymsg,
                yytype_int16 *yyssp, int yytoken)
{
  YYSIZE_T yysize0 = yytnamerr (YY_NULLPTR, yytname[yytoken]);
  YYSIZE_T yysize = yysize0;
  enum { YYERROR_VERBOSE_ARGS_MAXIMUM = 5 };
  /* Internationalized format string. */
  const char *yyformat = YY_NULLPTR;
  /* Arguments of yyformat. */
  char const *yyarg[YYERROR_VERBOSE_ARGS_MAXIMUM];
  /* Number of reported tokens (one for the "unexpected", one per
     "expected"). */
  int yycount = 0;

  /* There are many possibilities here to consider:
     - If this state is a consistent state with a default action, then
       the only way this function was invoked is if the default action
       is an error action.  In that case, don't check for expected
       tokens because there are none.
     - The only way there can be no lookahead present (in yychar) is if
       this state is a consistent state with a default action.  Thus,
       detecting the absence of a lookahead is sufficient to determine
       that there is no unexpected or expected token to report.  In that
       case, just report a simple "syntax error".
     - Don't assume there isn't a lookahead just because this state is a
       consistent state with a default action.  There might have been a
       previous inconsistent state, consistent state with a non-default
       action, or user semantic action that manipulated yychar.
     - Of course, the expected token list depends on states to have
       correct lookahead information, and it depends on the parser not
       to perform extra reductions after fetching a lookahead from the
       scanner and before detecting a syntax error.  Thus, state merging
       (from LALR or IELR) and default reductions corrupt the expected
       token list.  However, the list is correct for canonical LR with
       one exception: it will still contain any token that will not be
       accepted due to an error action in a later state.
  */
  if (yytoken != YYEMPTY)
    {
      int yyn = yypact[*yyssp];
      yyarg[yycount++] = yytname[yytoken];
      if (!yypact_value_is_default (yyn))
        {
          /* Start YYX at -YYN if negative to avoid negative indexes in
             YYCHECK.  In other words, skip the first -YYN actions for
             this state because they are default actions.  */
          int yyxbegin = yyn < 0 ? -yyn : 0;
          /* Stay within bounds of both yycheck and yytname.  */
          int yychecklim = YYLAST - yyn + 1;
          int yyxend = yychecklim < YYNTOKENS ? yychecklim : YYNTOKENS;
          int yyx;

          for (yyx = yyxbegin; yyx < yyxend; ++yyx)
            if (yycheck[yyx + yyn] == yyx && yyx != YYTERROR
                && !yytable_value_is_error (yytable[yyx + yyn]))
              {
                if (yycount == YYERROR_VERBOSE_ARGS_MAXIMUM)
                  {
                    yycount = 1;
                    yysize = yysize0;
                    break;
                  }
                yyarg[yycount++] = yytname[yyx];
                {
                  YYSIZE_T yysize1 = yysize + yytnamerr (YY_NULLPTR, yytname[yyx]);
                  if (! (yysize <= yysize1
                         && yysize1 <= YYSTACK_ALLOC_MAXIMUM))
                    return 2;
                  yysize = yysize1;
                }
              }
        }
    }

  switch (yycount)
    {
# define YYCASE_(N, S)                      \
      case N:                               \
        yyformat = S;                       \
      break
      YYCASE_(0, YY_("syntax error"));
      YYCASE_(1, YY_("syntax error, unexpected %s"));
      YYCASE_(2, YY_("syntax error, unexpected %s, expecting %s"));
      YYCASE_(3, YY_("syntax error, unexpected %s, expecting %s or %s"));
      YYCASE_(4, YY_("syntax error, unexpected %s, expecting %s or %s or %s"));
      YYCASE_(5, YY_("syntax error, unexpected %s, expecting %s or %s or %s or %s"));
# undef YYCASE_
    }

  {
    YYSIZE_T yysize1 = yysize + yystrlen (yyformat);
    if (! (yysize <= yysize1 && yysize1 <= YYSTACK_ALLOC_MAXIMUM))
      return 2;
    yysize = yysize1;
  }

  if (*yymsg_alloc < yysize)
    {
      *yymsg_alloc = 2 * yysize;
      if (! (yysize <= *yymsg_alloc
             && *yymsg_alloc <= YYSTACK_ALLOC_MAXIMUM))
        *yymsg_alloc = YYSTACK_ALLOC_MAXIMUM;
      return 1;
    }

  /* Avoid sprintf, as that infringes on the user's name space.
     Don't have undefined behavior even if the translation
     produced a string with the wrong number of "%s"s.  */
  {
    char *yyp = *yymsg;
    int yyi = 0;
    while ((*yyp = *yyformat) != '\0')
      if (*yyp == '%' && yyformat[1] == 's' && yyi < yycount)
        {
          yyp += yytnamerr (yyp, yyarg[yyi++]);
          yyformat += 2;
        }
      else
        {
          yyp++;
          yyformat++;
        }
  }
  return 0;
}
#endif /* YYERROR_VERBOSE */

/*-----------------------------------------------.
| Release the memory associated to this symbol.  |
`-----------------------------------------------*/

static void
yydestruct (const char *yymsg, int yytype, YYSTYPE *yyvaluep, void *yyscanner, YR_COMPILER* compiler)
{
  YYUSE (yyvaluep);
  YYUSE (yyscanner);
  YYUSE (compiler);
  if (!yymsg)
    yymsg = "Deleting";
  YY_SYMBOL_PRINT (yymsg, yytype, yyvaluep, yylocationp);

  YY_IGNORE_MAYBE_UNINITIALIZED_BEGIN
  switch (yytype)
    {
          case 9: /* _IDENTIFIER_  */
#line 206 "grammar.y" /* yacc.c:1257  */
      { yr_free(((*yyvaluep).c_string)); }
#line 1339 "grammar.c" /* yacc.c:1257  */
        break;

    case 10: /* _STRING_IDENTIFIER_  */
#line 207 "grammar.y" /* yacc.c:1257  */
      { yr_free(((*yyvaluep).c_string)); }
#line 1345 "grammar.c" /* yacc.c:1257  */
        break;

    case 11: /* _STRING_COUNT_  */
#line 208 "grammar.y" /* yacc.c:1257  */
      { yr_free(((*yyvaluep).c_string)); }
#line 1351 "grammar.c" /* yacc.c:1257  */
        break;

    case 12: /* _STRING_OFFSET_  */
#line 209 "grammar.y" /* yacc.c:1257  */
      { yr_free(((*yyvaluep).c_string)); }
#line 1357 "grammar.c" /* yacc.c:1257  */
        break;

    case 13: /* _STRING_IDENTIFIER_WITH_WILDCARD_  */
#line 210 "grammar.y" /* yacc.c:1257  */
      { yr_free(((*yyvaluep).c_string)); }
#line 1363 "grammar.c" /* yacc.c:1257  */
        break;

    case 17: /* _TEXT_STRING_  */
#line 211 "grammar.y" /* yacc.c:1257  */
      { yr_free(((*yyvaluep).sized_string)); }
#line 1369 "grammar.c" /* yacc.c:1257  */
        break;

    case 18: /* _HEX_STRING_  */
#line 212 "grammar.y" /* yacc.c:1257  */
      { yr_free(((*yyvaluep).sized_string)); }
#line 1375 "grammar.c" /* yacc.c:1257  */
        break;

    case 19: /* _REGEXP_  */
#line 213 "grammar.y" /* yacc.c:1257  */
      { yr_free(((*yyvaluep).sized_string)); }
#line 1381 "grammar.c" /* yacc.c:1257  */
        break;


      default:
        break;
    }
  YY_IGNORE_MAYBE_UNINITIALIZED_END
}




/*----------.
| yyparse.  |
`----------*/

int
yyparse (void *yyscanner, YR_COMPILER* compiler)
{
/* The lookahead symbol.  */
int yychar;


/* The semantic value of the lookahead symbol.  */
/* Default value used for initialization, for pacifying older GCCs
   or non-GCC compilers.  */
YY_INITIAL_VALUE (static YYSTYPE yyval_default;)
YYSTYPE yylval YY_INITIAL_VALUE (= yyval_default);

    /* Number of syntax errors so far.  */
    int yynerrs;

    int yystate;
    /* Number of tokens to shift before error messages enabled.  */
    int yyerrstatus;

    /* The stacks and their tools:
       'yyss': related to states.
       'yyvs': related to semantic values.

       Refer to the stacks through separate pointers, to allow yyoverflow
       to reallocate them elsewhere.  */

    /* The state stack.  */
    yytype_int16 yyssa[YYINITDEPTH];
    yytype_int16 *yyss;
    yytype_int16 *yyssp;

    /* The semantic value stack.  */
    YYSTYPE yyvsa[YYINITDEPTH];
    YYSTYPE *yyvs;
    YYSTYPE *yyvsp;

    YYSIZE_T yystacksize;

  int yyn;
  int yyresult;
  /* Lookahead token as an internal (translated) token number.  */
  int yytoken = 0;
  /* The variables used to return semantic value and location from the
     action routines.  */
  YYSTYPE yyval;

#if YYERROR_VERBOSE
  /* Buffer for error messages, and its allocated size.  */
  char yymsgbuf[128];
  char *yymsg = yymsgbuf;
  YYSIZE_T yymsg_alloc = sizeof yymsgbuf;
#endif

#define YYPOPSTACK(N)   (yyvsp -= (N), yyssp -= (N))

  /* The number of symbols on the RHS of the reduced rule.
     Keep to zero when no symbol should be popped.  */
  int yylen = 0;

  yyssp = yyss = yyssa;
  yyvsp = yyvs = yyvsa;
  yystacksize = YYINITDEPTH;

  YYDPRINTF ((stderr, "Starting parse\n"));

  yystate = 0;
  yyerrstatus = 0;
  yynerrs = 0;
  yychar = YYEMPTY; /* Cause a token to be read.  */
  goto yysetstate;

/*------------------------------------------------------------.
| yynewstate -- Push a new state, which is found in yystate.  |
`------------------------------------------------------------*/
 yynewstate:
  /* In all cases, when you get here, the value and location stacks
     have just been pushed.  So pushing a state here evens the stacks.  */
  yyssp++;

 yysetstate:
  *yyssp = yystate;

  if (yyss + yystacksize - 1 <= yyssp)
    {
      /* Get the current used size of the three stacks, in elements.  */
      YYSIZE_T yysize = yyssp - yyss + 1;

#ifdef yyoverflow
      {
        /* Give user a chance to reallocate the stack.  Use copies of
           these so that the &'s don't force the real ones into
           memory.  */
        YYSTYPE *yyvs1 = yyvs;
        yytype_int16 *yyss1 = yyss;

        /* Each stack pointer address is followed by the size of the
           data in use in that stack, in bytes.  This used to be a
           conditional around just the two extra args, but that might
           be undefined if yyoverflow is a macro.  */
        yyoverflow (YY_("memory exhausted"),
                    &yyss1, yysize * sizeof (*yyssp),
                    &yyvs1, yysize * sizeof (*yyvsp),
                    &yystacksize);

        yyss = yyss1;
        yyvs = yyvs1;
      }
#else /* no yyoverflow */
# ifndef YYSTACK_RELOCATE
      goto yyexhaustedlab;
# else
      /* Extend the stack our own way.  */
      if (YYMAXDEPTH <= yystacksize)
        goto yyexhaustedlab;
      yystacksize *= 2;
      if (YYMAXDEPTH < yystacksize)
        yystacksize = YYMAXDEPTH;

      {
        yytype_int16 *yyss1 = yyss;
        union yyalloc *yyptr =
          (union yyalloc *) YYSTACK_ALLOC (YYSTACK_BYTES (yystacksize));
        if (! yyptr)
          goto yyexhaustedlab;
        YYSTACK_RELOCATE (yyss_alloc, yyss);
        YYSTACK_RELOCATE (yyvs_alloc, yyvs);
#  undef YYSTACK_RELOCATE
        if (yyss1 != yyssa)
          YYSTACK_FREE (yyss1);
      }
# endif
#endif /* no yyoverflow */

      yyssp = yyss + yysize - 1;
      yyvsp = yyvs + yysize - 1;

      YYDPRINTF ((stderr, "Stack size increased to %lu\n",
                  (unsigned long int) yystacksize));

      if (yyss + yystacksize - 1 <= yyssp)
        YYABORT;
    }

  YYDPRINTF ((stderr, "Entering state %d\n", yystate));

  if (yystate == YYFINAL)
    YYACCEPT;

  goto yybackup;

/*-----------.
| yybackup.  |
`-----------*/
yybackup:

  /* Do appropriate processing given the current state.  Read a
     lookahead token if we need one and don't already have one.  */

  /* First try to decide what to do without reference to lookahead token.  */
  yyn = yypact[yystate];
  if (yypact_value_is_default (yyn))
    goto yydefault;

  /* Not known => get a lookahead token if don't already have one.  */

  /* YYCHAR is either YYEMPTY or YYEOF or a valid lookahead symbol.  */
  if (yychar == YYEMPTY)
    {
      YYDPRINTF ((stderr, "Reading a token: "));
      yychar = yylex (&yylval, yyscanner, compiler);
    }

  if (yychar <= YYEOF)
    {
      yychar = yytoken = YYEOF;
      YYDPRINTF ((stderr, "Now at end of input.\n"));
    }
  else
    {
      yytoken = YYTRANSLATE (yychar);
      YY_SYMBOL_PRINT ("Next token is", yytoken, &yylval, &yylloc);
    }

  /* If the proper action on seeing token YYTOKEN is to reduce or to
     detect an error, take that action.  */
  yyn += yytoken;
  if (yyn < 0 || YYLAST < yyn || yycheck[yyn] != yytoken)
    goto yydefault;
  yyn = yytable[yyn];
  if (yyn <= 0)
    {
      if (yytable_value_is_error (yyn))
        goto yyerrlab;
      yyn = -yyn;
      goto yyreduce;
    }

  /* Count tokens shifted since error; after three, turn off error
     status.  */
  if (yyerrstatus)
    yyerrstatus--;

  /* Shift the lookahead token.  */
  YY_SYMBOL_PRINT ("Shifting", yytoken, &yylval, &yylloc);

  /* Discard the shifted token.  */
  yychar = YYEMPTY;

  yystate = yyn;
  YY_IGNORE_MAYBE_UNINITIALIZED_BEGIN
  *++yyvsp = yylval;
  YY_IGNORE_MAYBE_UNINITIALIZED_END

  goto yynewstate;


/*-----------------------------------------------------------.
| yydefault -- do the default action for the current state.  |
`-----------------------------------------------------------*/
yydefault:
  yyn = yydefact[yystate];
  if (yyn == 0)
    goto yyerrlab;
  goto yyreduce;


/*-----------------------------.
| yyreduce -- Do a reduction.  |
`-----------------------------*/
yyreduce:
  /* yyn is the number of a rule to reduce with.  */
  yylen = yyr2[yyn];

  /* If YYLEN is nonzero, implement the default value of the action:
     '$$ = $1'.

     Otherwise, the following line sets YYVAL to garbage.
     This behavior is undocumented and Bison
     users should not rely upon it.  Assigning to YYVAL
     unconditionally makes the parser a bit smaller, and it avoids a
     GCC warning that YYVAL may be used uninitialized.  */
  yyval = yyvsp[1-yylen];


  YY_REDUCE_PRINT (yyn);
  switch (yyn)
    {
        case 8:
#line 240 "grammar.y" /* yacc.c:1661  */
    {
        int result = yr_parser_reduce_import(yyscanner, (yyvsp[0].sized_string));

        yr_free((yyvsp[0].sized_string));

        ERROR_IF(result != ERROR_SUCCESS);
      }
#line 1655 "grammar.c" /* yacc.c:1661  */
    break;

  case 9:
#line 252 "grammar.y" /* yacc.c:1661  */
    {
        int result = yr_parser_reduce_rule_declaration(
            yyscanner,
            (yyvsp[-8].integer),
            (yyvsp[-6].c_string),
            (yyvsp[-5].c_string),
            (yyvsp[-2].string),
            (yyvsp[-3].meta));

        yr_free((yyvsp[-6].c_string));

        ERROR_IF(result != ERROR_SUCCESS);
      }
#line 1673 "grammar.c" /* yacc.c:1661  */
    break;

  case 10:
#line 270 "grammar.y" /* yacc.c:1661  */
    {
        (yyval.meta) = NULL;
      }
#line 1681 "grammar.c" /* yacc.c:1661  */
    break;

  case 11:
#line 274 "grammar.y" /* yacc.c:1661  */
    {
        // Each rule have a list of meta-data info, consisting in a
        // sequence of YR_META structures. The last YR_META structure does
        // not represent a real meta-data, it's just a end-of-list marker
        // identified by a specific type (META_TYPE_NULL). Here we
        // write the end-of-list marker.

        YR_META null_meta;

        memset(&null_meta, 0xFF, sizeof(YR_META));
        null_meta.type = META_TYPE_NULL;

        compiler->last_result = yr_arena_write_data(
            compiler->metas_arena,
            &null_meta,
            sizeof(YR_META),
            NULL);

        (yyval.meta) = (yyvsp[0].meta);

        ERROR_IF(compiler->last_result != ERROR_SUCCESS);
      }
#line 1708 "grammar.c" /* yacc.c:1661  */
    break;

  case 12:
#line 301 "grammar.y" /* yacc.c:1661  */
    {
        (yyval.string) = NULL;
        compiler->current_rule_strings = (yyval.string);
      }
#line 1717 "grammar.c" /* yacc.c:1661  */
    break;

  case 13:
#line 306 "grammar.y" /* yacc.c:1661  */
    {
        // Each rule have a list of strings, consisting in a sequence
        // of YR_STRING structures. The last YR_STRING structure does not
        // represent a real string, it's just a end-of-list marker
        // identified by a specific flag (STRING_FLAGS_NULL). Here we
        // write the end-of-list marker.

        YR_STRING null_string;

        memset(&null_string, 0xFF, sizeof(YR_STRING));
        null_string.g_flags = STRING_GFLAGS_NULL;

        compiler->last_result = yr_arena_write_data(
            compiler->strings_arena,
            &null_string,
            sizeof(YR_STRING),
            NULL);

        ERROR_IF(compiler->last_result != ERROR_SUCCESS);

        compiler->current_rule_strings = (yyvsp[0].string);
        (yyval.string) = (yyvsp[0].string);
      }
#line 1745 "grammar.c" /* yacc.c:1661  */
    break;

  case 15:
#line 338 "grammar.y" /* yacc.c:1661  */
    { (yyval.integer) = 0;  }
#line 1751 "grammar.c" /* yacc.c:1661  */
    break;

  case 16:
#line 339 "grammar.y" /* yacc.c:1661  */
    { (yyval.integer) = (yyvsp[-1].integer) | (yyvsp[0].integer); }
#line 1757 "grammar.c" /* yacc.c:1661  */
    break;

  case 17:
#line 344 "grammar.y" /* yacc.c:1661  */
    { (yyval.integer) = RULE_GFLAGS_PRIVATE; }
#line 1763 "grammar.c" /* yacc.c:1661  */
    break;

  case 18:
#line 345 "grammar.y" /* yacc.c:1661  */
    { (yyval.integer) = RULE_GFLAGS_GLOBAL; }
#line 1769 "grammar.c" /* yacc.c:1661  */
    break;

  case 19:
#line 351 "grammar.y" /* yacc.c:1661  */
    {
        (yyval.c_string) = NULL;
      }
#line 1777 "grammar.c" /* yacc.c:1661  */
    break;

  case 20:
#line 355 "grammar.y" /* yacc.c:1661  */
    {
        // Tags list is represented in the arena as a sequence
        // of null-terminated strings, the sequence ends with an
        // additional null character. Here we write the ending null
        //character. Example: tag1\0tag2\0tag3\0\0

        compiler->last_result = yr_arena_write_string(
            yyget_extra(yyscanner)->sz_arena, "", NULL);

        ERROR_IF(compiler->last_result != ERROR_SUCCESS);

        (yyval.c_string) = (yyvsp[0].c_string);
      }
#line 1795 "grammar.c" /* yacc.c:1661  */
    break;

  case 21:
#line 373 "grammar.y" /* yacc.c:1661  */
    {
        char* identifier;

        compiler->last_result = yr_arena_write_string(
            yyget_extra(yyscanner)->sz_arena, (yyvsp[0].c_string), &identifier);

        yr_free((yyvsp[0].c_string));

        ERROR_IF(compiler->last_result != ERROR_SUCCESS);

        (yyval.c_string) = identifier;
      }
#line 1812 "grammar.c" /* yacc.c:1661  */
    break;

  case 22:
#line 386 "grammar.y" /* yacc.c:1661  */
    {
        char* tag_name = (yyvsp[-1].c_string);
        size_t tag_length = tag_name != NULL ? strlen(tag_name) : 0;

        while (tag_length > 0)
        {
          if (strcmp(tag_name, (yyvsp[0].c_string)) == 0)
          {
            yr_compiler_set_error_extra_info(compiler, tag_name);
            compiler->last_result = ERROR_DUPLICATED_TAG_IDENTIFIER;
            break;
          }

          tag_name = (char*) yr_arena_next_address(
              yyget_extra(yyscanner)->sz_arena,
              tag_name,
              tag_length + 1);

          tag_length = tag_name != NULL ? strlen(tag_name) : 0;
        }

        if (compiler->last_result == ERROR_SUCCESS)
          compiler->last_result = yr_arena_write_string(
              yyget_extra(yyscanner)->sz_arena, (yyvsp[0].c_string), NULL);

        yr_free((yyvsp[0].c_string));

        ERROR_IF(compiler->last_result != ERROR_SUCCESS);

        (yyval.c_string) = (yyvsp[-1].c_string);
      }
#line 1848 "grammar.c" /* yacc.c:1661  */
    break;

  case 23:
#line 422 "grammar.y" /* yacc.c:1661  */
    {  (yyval.meta) = (yyvsp[0].meta); }
#line 1854 "grammar.c" /* yacc.c:1661  */
    break;

  case 24:
#line 423 "grammar.y" /* yacc.c:1661  */
    {  (yyval.meta) = (yyvsp[-1].meta); }
#line 1860 "grammar.c" /* yacc.c:1661  */
    break;

  case 25:
#line 429 "grammar.y" /* yacc.c:1661  */
    {
        SIZED_STRING* sized_string = (yyvsp[0].sized_string);

        (yyval.meta) = yr_parser_reduce_meta_declaration(
            yyscanner,
            META_TYPE_STRING,
            (yyvsp[-2].c_string),
            sized_string->c_string,
            0);

        yr_free((yyvsp[-2].c_string));
        yr_free((yyvsp[0].sized_string));

        ERROR_IF((yyval.meta) == NULL);
      }
#line 1880 "grammar.c" /* yacc.c:1661  */
    break;

  case 26:
#line 445 "grammar.y" /* yacc.c:1661  */
    {
        (yyval.meta) = yr_parser_reduce_meta_declaration(
            yyscanner,
            META_TYPE_INTEGER,
            (yyvsp[-2].c_string),
            NULL,
            (yyvsp[0].integer));

        yr_free((yyvsp[-2].c_string));

        ERROR_IF((yyval.meta) == NULL);
      }
#line 1897 "grammar.c" /* yacc.c:1661  */
    break;

  case 27:
#line 458 "grammar.y" /* yacc.c:1661  */
    {
        (yyval.meta) = yr_parser_reduce_meta_declaration(
            yyscanner,
            META_TYPE_BOOLEAN,
            (yyvsp[-2].c_string),
            NULL,
            TRUE);

        yr_free((yyvsp[-2].c_string));

        ERROR_IF((yyval.meta) == NULL);
      }
#line 1914 "grammar.c" /* yacc.c:1661  */
    break;

  case 28:
#line 471 "grammar.y" /* yacc.c:1661  */
    {
        (yyval.meta) = yr_parser_reduce_meta_declaration(
            yyscanner,
            META_TYPE_BOOLEAN,
            (yyvsp[-2].c_string),
            NULL,
            FALSE);

        yr_free((yyvsp[-2].c_string));

        ERROR_IF((yyval.meta) == NULL);
      }
#line 1931 "grammar.c" /* yacc.c:1661  */
    break;

  case 29:
#line 487 "grammar.y" /* yacc.c:1661  */
    { (yyval.string) = (yyvsp[0].string); }
#line 1937 "grammar.c" /* yacc.c:1661  */
    break;

  case 30:
#line 488 "grammar.y" /* yacc.c:1661  */
    { (yyval.string) = (yyvsp[-1].string); }
#line 1943 "grammar.c" /* yacc.c:1661  */
    break;

  case 31:
#line 494 "grammar.y" /* yacc.c:1661  */
    {
        (yyval.string) = yr_parser_reduce_string_declaration(
            yyscanner,
            (yyvsp[0].integer),
            (yyvsp[-3].c_string),
            (yyvsp[-1].sized_string));

        yr_free((yyvsp[-3].c_string));
        yr_free((yyvsp[-1].sized_string));

        ERROR_IF((yyval.string) == NULL);
      }
#line 1960 "grammar.c" /* yacc.c:1661  */
    break;

  case 32:
#line 507 "grammar.y" /* yacc.c:1661  */
    {
        compiler->error_line = yyget_lineno(yyscanner);
      }
#line 1968 "grammar.c" /* yacc.c:1661  */
    break;

  case 33:
#line 511 "grammar.y" /* yacc.c:1661  */
    {
        (yyval.string) = yr_parser_reduce_string_declaration(
            yyscanner,
            (yyvsp[0].integer) | STRING_GFLAGS_REGEXP,
            (yyvsp[-4].c_string),
            (yyvsp[-1].sized_string));

        yr_free((yyvsp[-4].c_string));
        yr_free((yyvsp[-1].sized_string));

        ERROR_IF((yyval.string) == NULL);

        compiler->error_line = 0;
      }
#line 1987 "grammar.c" /* yacc.c:1661  */
    break;

  case 34:
#line 526 "grammar.y" /* yacc.c:1661  */
    {
        (yyval.string) = yr_parser_reduce_string_declaration(
            yyscanner,
            STRING_GFLAGS_HEXADECIMAL,
            (yyvsp[-2].c_string),
            (yyvsp[0].sized_string));

        yr_free((yyvsp[-2].c_string));
        yr_free((yyvsp[0].sized_string));

        ERROR_IF((yyval.string) == NULL);
      }
#line 2004 "grammar.c" /* yacc.c:1661  */
    break;

  case 35:
#line 542 "grammar.y" /* yacc.c:1661  */
    { (yyval.integer) = 0; }
#line 2010 "grammar.c" /* yacc.c:1661  */
    break;

  case 36:
#line 543 "grammar.y" /* yacc.c:1661  */
    { (yyval.integer) = (yyvsp[-1].integer) | (yyvsp[0].integer); }
#line 2016 "grammar.c" /* yacc.c:1661  */
    break;

  case 37:
#line 548 "grammar.y" /* yacc.c:1661  */
    { (yyval.integer) = STRING_GFLAGS_WIDE; }
#line 2022 "grammar.c" /* yacc.c:1661  */
    break;

  case 38:
#line 549 "grammar.y" /* yacc.c:1661  */
    { (yyval.integer) = STRING_GFLAGS_ASCII; }
#line 2028 "grammar.c" /* yacc.c:1661  */
    break;

  case 39:
#line 550 "grammar.y" /* yacc.c:1661  */
    { (yyval.integer) = STRING_GFLAGS_NO_CASE; }
#line 2034 "grammar.c" /* yacc.c:1661  */
    break;

  case 40:
#line 551 "grammar.y" /* yacc.c:1661  */
    { (yyval.integer) = STRING_GFLAGS_FULL_WORD; }
#line 2040 "grammar.c" /* yacc.c:1661  */
    break;

  case 41:
#line 557 "grammar.y" /* yacc.c:1661  */
    {
        int var_index = yr_parser_lookup_loop_variable(yyscanner, (yyvsp[0].c_string));

        if (var_index >= 0)
        {
          compiler->last_result = yr_parser_emit_with_arg(
              yyscanner,
              OP_PUSH_M,
              LOOP_LOCAL_VARS * var_index,
              NULL);

          (yyval.expression).type = EXPRESSION_TYPE_INTEGER;
          (yyval.expression).value.integer = UNDEFINED;
          (yyval.expression).identifier = compiler->loop_identifier[var_index];
        }
        else
        {
          // Search for identifier within the global namespace, where the
          // externals variables reside.

          YR_OBJECT* object = (YR_OBJECT*) yr_hash_table_lookup(
              compiler->objects_table,
              (yyvsp[0].c_string),
              NULL);

          if (object == NULL)
          {
            // If not found, search within the current namespace.
            char* ns = compiler->current_namespace->name;

            object = (YR_OBJECT*) yr_hash_table_lookup(
                compiler->objects_table,
                (yyvsp[0].c_string),
                ns);
          }

          if (object != NULL)
          {
            char* id;

            compiler->last_result = yr_arena_write_string(
                compiler->sz_arena,
                (yyvsp[0].c_string),
                &id);

            if (compiler->last_result == ERROR_SUCCESS)
              compiler->last_result = yr_parser_emit_with_arg_reloc(
                  yyscanner,
                  OP_OBJ_LOAD,
                  PTR_TO_UINT64(id),
                  NULL);

            (yyval.expression).type = EXPRESSION_TYPE_OBJECT;
            (yyval.expression).value.object = object;
            (yyval.expression).identifier = object->identifier;
          }
          else
          {
            YR_RULE* rule = (YR_RULE*) yr_hash_table_lookup(
                compiler->rules_table,
                (yyvsp[0].c_string),
                compiler->current_namespace->name);

            if (rule != NULL)
            {
              compiler->last_result = yr_parser_emit_with_arg_reloc(
                  yyscanner,
                  OP_PUSH_RULE,
                  PTR_TO_UINT64(rule),
                  NULL);

              (yyval.expression).type = EXPRESSION_TYPE_BOOLEAN;
              (yyval.expression).value.integer = UNDEFINED;
              (yyval.expression).identifier = rule->identifier;
            }
            else
            {
              yr_compiler_set_error_extra_info(compiler, (yyvsp[0].c_string));
              compiler->last_result = ERROR_UNDEFINED_IDENTIFIER;
            }
          }
        }

        yr_free((yyvsp[0].c_string));

        ERROR_IF(compiler->last_result != ERROR_SUCCESS);
      }
#line 2132 "grammar.c" /* yacc.c:1661  */
    break;

  case 42:
#line 645 "grammar.y" /* yacc.c:1661  */
    {
        YR_OBJECT* field = NULL;

        if ((yyvsp[-2].expression).type == EXPRESSION_TYPE_OBJECT &&
            (yyvsp[-2].expression).value.object->type == OBJECT_TYPE_STRUCTURE)
        {
          field = yr_object_lookup_field((yyvsp[-2].expression).value.object, (yyvsp[0].c_string));

          if (field != NULL)
          {
            char* ident;

            compiler->last_result = yr_arena_write_string(
              compiler->sz_arena,
              (yyvsp[0].c_string),
              &ident);

            if (compiler->last_result == ERROR_SUCCESS)
              compiler->last_result = yr_parser_emit_with_arg_reloc(
                  yyscanner,
                  OP_OBJ_FIELD,
                  PTR_TO_UINT64(ident),
                  NULL);

            (yyval.expression).type = EXPRESSION_TYPE_OBJECT;
            (yyval.expression).value.object = field;
            (yyval.expression).identifier = field->identifier;
          }
          else
          {
            yr_compiler_set_error_extra_info(compiler, (yyvsp[0].c_string));
            compiler->last_result = ERROR_INVALID_FIELD_NAME;
          }
        }
        else
        {
          yr_compiler_set_error_extra_info(
              compiler,
              (yyvsp[-2].expression).identifier);

          compiler->last_result = ERROR_NOT_A_STRUCTURE;
        }

        yr_free((yyvsp[0].c_string));

        ERROR_IF(compiler->last_result != ERROR_SUCCESS);
      }
#line 2184 "grammar.c" /* yacc.c:1661  */
    break;

  case 43:
#line 693 "grammar.y" /* yacc.c:1661  */
    {
        if ((yyvsp[-3].expression).type == EXPRESSION_TYPE_OBJECT &&
            (yyvsp[-3].expression).value.object->type == OBJECT_TYPE_ARRAY)
        {
          if ((yyvsp[-1].expression).type != EXPRESSION_TYPE_INTEGER)
          {
            yr_compiler_set_error_extra_info(
                compiler, "array indexes must be of integer type");
            compiler->last_result = ERROR_WRONG_TYPE;
          }

          ERROR_IF(compiler->last_result != ERROR_SUCCESS);

          compiler->last_result = yr_parser_emit(
              yyscanner,
              OP_INDEX_ARRAY,
              NULL);

          YR_OBJECT_ARRAY* array = (YR_OBJECT_ARRAY*) (yyvsp[-3].expression).value.object;

          (yyval.expression).type = EXPRESSION_TYPE_OBJECT;
          (yyval.expression).value.object = array->prototype_item;
          (yyval.expression).identifier = array->identifier;
        }
        else if ((yyvsp[-3].expression).type == EXPRESSION_TYPE_OBJECT &&
                 (yyvsp[-3].expression).value.object->type == OBJECT_TYPE_DICTIONARY)
        {
          if ((yyvsp[-1].expression).type != EXPRESSION_TYPE_STRING)
          {
            yr_compiler_set_error_extra_info(
                compiler, "dictionary keys must be of string type");
            compiler->last_result = ERROR_WRONG_TYPE;
          }

          ERROR_IF(compiler->last_result != ERROR_SUCCESS);

          compiler->last_result = yr_parser_emit(
              yyscanner,
              OP_LOOKUP_DICT,
              NULL);

          YR_OBJECT_DICTIONARY* dict = (YR_OBJECT_DICTIONARY*) (yyvsp[-3].expression).value.object;

          (yyval.expression).type = EXPRESSION_TYPE_OBJECT;
          (yyval.expression).value.object = dict->prototype_item;
          (yyval.expression).identifier = dict->identifier;
        }
        else
        {
          yr_compiler_set_error_extra_info(
              compiler,
              (yyvsp[-3].expression).identifier);

          compiler->last_result = ERROR_NOT_INDEXABLE;
        }

        ERROR_IF(compiler->last_result != ERROR_SUCCESS);
      }
#line 2247 "grammar.c" /* yacc.c:1661  */
    break;

  case 44:
#line 753 "grammar.y" /* yacc.c:1661  */
    {
        char* args_fmt;

        if ((yyvsp[-3].expression).type == EXPRESSION_TYPE_OBJECT &&
            (yyvsp[-3].expression).value.object->type == OBJECT_TYPE_FUNCTION)
        {
          compiler->last_result = yr_parser_check_types(
              compiler, (YR_OBJECT_FUNCTION*) (yyvsp[-3].expression).value.object, (yyvsp[-1].c_string));

          if (compiler->last_result == ERROR_SUCCESS)
            compiler->last_result = yr_arena_write_string(
              compiler->sz_arena,
              (yyvsp[-1].c_string),
              &args_fmt);

          if (compiler->last_result == ERROR_SUCCESS)
            compiler->last_result = yr_parser_emit_with_arg_reloc(
                yyscanner,
                OP_CALL,
                PTR_TO_UINT64(args_fmt),
                NULL);

          YR_OBJECT_FUNCTION* function = (YR_OBJECT_FUNCTION*) (yyvsp[-3].expression).value.object;

          (yyval.expression).type = EXPRESSION_TYPE_OBJECT;
          (yyval.expression).value.object = function->return_obj;
          (yyval.expression).identifier = function->identifier;
        }
        else
        {
          yr_compiler_set_error_extra_info(
              compiler,
              (yyvsp[-3].expression).identifier);

          compiler->last_result = ERROR_NOT_A_FUNCTION;
        }

        yr_free((yyvsp[-1].c_string));

        ERROR_IF(compiler->last_result != ERROR_SUCCESS);
      }
#line 2293 "grammar.c" /* yacc.c:1661  */
    break;

  case 45:
#line 799 "grammar.y" /* yacc.c:1661  */
    {
        (yyval.c_string) = yr_strdup("");
      }
#line 2301 "grammar.c" /* yacc.c:1661  */
    break;

  case 46:
#line 803 "grammar.y" /* yacc.c:1661  */
    {
        (yyval.c_string) = (char*) yr_malloc(MAX_FUNCTION_ARGS + 1);

        switch((yyvsp[0].expression).type)
        {
          case EXPRESSION_TYPE_INTEGER:
            strlcpy((yyval.c_string), "i", MAX_FUNCTION_ARGS);
            break;
          case EXPRESSION_TYPE_DOUBLE:
            strlcpy((yyval.c_string), "d", MAX_FUNCTION_ARGS);
            break;
          case EXPRESSION_TYPE_BOOLEAN:
            strlcpy((yyval.c_string), "b", MAX_FUNCTION_ARGS);
            break;
          case EXPRESSION_TYPE_STRING:
            strlcpy((yyval.c_string), "s", MAX_FUNCTION_ARGS);
            break;
          case EXPRESSION_TYPE_REGEXP:
            strlcpy((yyval.c_string), "r", MAX_FUNCTION_ARGS);
            break;
        }

        ERROR_IF((yyval.c_string) == NULL);
      }
#line 2330 "grammar.c" /* yacc.c:1661  */
    break;

  case 47:
#line 828 "grammar.y" /* yacc.c:1661  */
    {
        if (strlen((yyvsp[-2].c_string)) == MAX_FUNCTION_ARGS)
        {
          compiler->last_result = ERROR_TOO_MANY_ARGUMENTS;
        }
        else
        {
          switch((yyvsp[0].expression).type)
          {
            case EXPRESSION_TYPE_INTEGER:
              strlcat((yyvsp[-2].c_string), "i", MAX_FUNCTION_ARGS);
              break;
            case EXPRESSION_TYPE_DOUBLE:
              strlcat((yyvsp[-2].c_string), "d", MAX_FUNCTION_ARGS);
              break;
            case EXPRESSION_TYPE_BOOLEAN:
              strlcat((yyvsp[-2].c_string), "b", MAX_FUNCTION_ARGS);
              break;
            case EXPRESSION_TYPE_STRING:
              strlcat((yyvsp[-2].c_string), "s", MAX_FUNCTION_ARGS);
              break;
            case EXPRESSION_TYPE_REGEXP:
              strlcat((yyvsp[-2].c_string), "r", MAX_FUNCTION_ARGS);
              break;
          }
        }

        ERROR_IF(compiler->last_result != ERROR_SUCCESS);

        (yyval.c_string) = (yyvsp[-2].c_string);
      }
#line 2366 "grammar.c" /* yacc.c:1661  */
    break;

  case 48:
#line 864 "grammar.y" /* yacc.c:1661  */
    {
        SIZED_STRING* sized_string = (yyvsp[0].sized_string);
        RE* re;
        RE_ERROR error;

        int re_flags = 0;

        if (sized_string->flags & SIZED_STRING_FLAGS_NO_CASE)
          re_flags |= RE_FLAGS_NO_CASE;

        if (sized_string->flags & SIZED_STRING_FLAGS_DOT_ALL)
          re_flags |= RE_FLAGS_DOT_ALL;

        compiler->last_result = yr_re_compile(
            sized_string->c_string,
            re_flags,
            compiler->re_code_arena,
            &re,
            &error);

        yr_free((yyvsp[0].sized_string));

        if (compiler->last_result == ERROR_INVALID_REGULAR_EXPRESSION)
          yr_compiler_set_error_extra_info(compiler, error.message);

        ERROR_IF(compiler->last_result != ERROR_SUCCESS);

        if (compiler->last_result == ERROR_SUCCESS)
          compiler->last_result = yr_parser_emit_with_arg_reloc(
              yyscanner,
              OP_PUSH,
              PTR_TO_UINT64(re->root_node->forward_code),
              NULL);

        yr_re_destroy(re);

        ERROR_IF(compiler->last_result != ERROR_SUCCESS);

        (yyval.expression).type = EXPRESSION_TYPE_REGEXP;
      }
#line 2411 "grammar.c" /* yacc.c:1661  */
    break;

  case 49:
#line 909 "grammar.y" /* yacc.c:1661  */
    {
        if ((yyvsp[0].expression).type == EXPRESSION_TYPE_STRING)
        {
          compiler->last_result = yr_parser_emit(
              yyscanner,
              OP_STR_TO_BOOL,
              NULL);

          ERROR_IF(compiler->last_result != ERROR_SUCCESS);
        }

        (yyval.expression).type = EXPRESSION_TYPE_BOOLEAN;
      }
#line 2429 "grammar.c" /* yacc.c:1661  */
    break;

  case 50:
#line 926 "grammar.y" /* yacc.c:1661  */
    {
        compiler->last_result = yr_parser_emit_with_arg(
            yyscanner, OP_PUSH, 1, NULL);

        ERROR_IF(compiler->last_result != ERROR_SUCCESS);

        (yyval.expression).type = EXPRESSION_TYPE_BOOLEAN;
      }
#line 2442 "grammar.c" /* yacc.c:1661  */
    break;

  case 51:
#line 935 "grammar.y" /* yacc.c:1661  */
    {
        compiler->last_result = yr_parser_emit_with_arg(
            yyscanner, OP_PUSH, 0, NULL);

        ERROR_IF(compiler->last_result != ERROR_SUCCESS);

        (yyval.expression).type = EXPRESSION_TYPE_BOOLEAN;
      }
#line 2455 "grammar.c" /* yacc.c:1661  */
    break;

  case 52:
#line 944 "grammar.y" /* yacc.c:1661  */
    {
        CHECK_TYPE((yyvsp[-2].expression), EXPRESSION_TYPE_STRING, "matches");
        CHECK_TYPE((yyvsp[0].expression), EXPRESSION_TYPE_REGEXP, "matches");

        if (compiler->last_result == ERROR_SUCCESS)
          compiler->last_result = yr_parser_emit(
              yyscanner,
              OP_MATCHES,
              NULL);

        ERROR_IF(compiler->last_result != ERROR_SUCCESS);

        (yyval.expression).type = EXPRESSION_TYPE_BOOLEAN;
      }
#line 2474 "grammar.c" /* yacc.c:1661  */
    break;

  case 53:
#line 959 "grammar.y" /* yacc.c:1661  */
    {
        CHECK_TYPE((yyvsp[-2].expression), EXPRESSION_TYPE_STRING, "contains");
        CHECK_TYPE((yyvsp[0].expression), EXPRESSION_TYPE_STRING, "contains");

        compiler->last_result = yr_parser_emit(
            yyscanner,
            OP_CONTAINS,
            NULL);

        ERROR_IF(compiler->last_result != ERROR_SUCCESS);

        (yyval.expression).type = EXPRESSION_TYPE_BOOLEAN;
      }
#line 2492 "grammar.c" /* yacc.c:1661  */
    break;

  case 54:
#line 973 "grammar.y" /* yacc.c:1661  */
    {
        int result = yr_parser_reduce_string_identifier(
            yyscanner,
            (yyvsp[0].c_string),
            OP_FOUND,
            UNDEFINED);

        yr_free((yyvsp[0].c_string));

        ERROR_IF(result != ERROR_SUCCESS);

        (yyval.expression).type = EXPRESSION_TYPE_BOOLEAN;
      }
#line 2510 "grammar.c" /* yacc.c:1661  */
    break;

  case 55:
#line 987 "grammar.y" /* yacc.c:1661  */
    {
        CHECK_TYPE((yyvsp[0].expression), EXPRESSION_TYPE_INTEGER, "at");

        compiler->last_result = yr_parser_reduce_string_identifier(
            yyscanner,
            (yyvsp[-2].c_string),
            OP_FOUND_AT,
            (yyvsp[0].expression).value.integer);

        yr_free((yyvsp[-2].c_string));

        ERROR_IF(compiler->last_result != ERROR_SUCCESS);

        (yyval.expression).type = EXPRESSION_TYPE_BOOLEAN;
      }
#line 2530 "grammar.c" /* yacc.c:1661  */
    break;

  case 56:
#line 1003 "grammar.y" /* yacc.c:1661  */
    {
        compiler->last_result = yr_parser_reduce_string_identifier(
            yyscanner,
            (yyvsp[-2].c_string),
            OP_FOUND_IN,
            UNDEFINED);

        yr_free((yyvsp[-2].c_string));

        ERROR_IF(compiler->last_result!= ERROR_SUCCESS);

        (yyval.expression).type = EXPRESSION_TYPE_BOOLEAN;
      }
#line 2548 "grammar.c" /* yacc.c:1661  */
    break;

  case 57:
#line 1017 "grammar.y" /* yacc.c:1661  */
    {
        int var_index;

        if (compiler->loop_depth == MAX_LOOP_NESTING)
          compiler->last_result = \
              ERROR_LOOP_NESTING_LIMIT_EXCEEDED;

        ERROR_IF(compiler->last_result != ERROR_SUCCESS);

        var_index = yr_parser_lookup_loop_variable(
            yyscanner,
            (yyvsp[-1].c_string));

        if (var_index >= 0)
        {
          yr_compiler_set_error_extra_info(
              compiler,
              (yyvsp[-1].c_string));

          compiler->last_result = \
              ERROR_DUPLICATED_LOOP_IDENTIFIER;
        }

        ERROR_IF(compiler->last_result != ERROR_SUCCESS);

        // Push end-of-list marker
        compiler->last_result = yr_parser_emit_with_arg(
            yyscanner,
            OP_PUSH,
            UNDEFINED,
            NULL);

        ERROR_IF(compiler->last_result != ERROR_SUCCESS);
      }
#line 2587 "grammar.c" /* yacc.c:1661  */
    break;

  case 58:
#line 1052 "grammar.y" /* yacc.c:1661  */
    {
        int mem_offset = LOOP_LOCAL_VARS * compiler->loop_depth;
        int8_t* addr;

        // Clear counter for number of expressions evaluating
        // to TRUE.
        yr_parser_emit_with_arg(
            yyscanner, OP_CLEAR_M, mem_offset + 1, NULL);

        // Clear iterations counter
        yr_parser_emit_with_arg(
            yyscanner, OP_CLEAR_M, mem_offset + 2, NULL);

        if ((yyvsp[-1].integer) == INTEGER_SET_ENUMERATION)
        {
          // Pop the first integer
          yr_parser_emit_with_arg(
              yyscanner, OP_POP_M, mem_offset, &addr);
        }
        else // INTEGER_SET_RANGE
        {
          // Pop higher bound of set range
          yr_parser_emit_with_arg(
              yyscanner, OP_POP_M, mem_offset + 3, &addr);

          // Pop lower bound of set range
          yr_parser_emit_with_arg(
              yyscanner, OP_POP_M, mem_offset, NULL);
        }

        compiler->loop_address[compiler->loop_depth] = addr;
        compiler->loop_identifier[compiler->loop_depth] = (yyvsp[-4].c_string);
        compiler->loop_depth++;
      }
#line 2626 "grammar.c" /* yacc.c:1661  */
    break;

  case 59:
#line 1087 "grammar.y" /* yacc.c:1661  */
    {
        int mem_offset;

        compiler->loop_depth--;
        mem_offset = LOOP_LOCAL_VARS * compiler->loop_depth;

        // The value at the top of the stack is the result of
        // evaluating the boolean expression, so it could be
        // 0, 1 or UNDEFINED. Add this value to a counter
        // keeping the number of expressions evaluating to true.
        // If the value is UNDEFINED instruction OP_ADD_M
        // does nothing.

        yr_parser_emit_with_arg(
            yyscanner, OP_ADD_M, mem_offset + 1, NULL);

        // Increment iterations counter
        yr_parser_emit_with_arg(
            yyscanner, OP_INCR_M, mem_offset + 2, NULL);

        if ((yyvsp[-5].integer) == INTEGER_SET_ENUMERATION)
        {
          yr_parser_emit_with_arg_reloc(
              yyscanner,
              OP_JNUNDEF,
              PTR_TO_UINT64(
                  compiler->loop_address[compiler->loop_depth]),
              NULL);
        }
        else // INTEGER_SET_RANGE
        {
          // Increment lower bound of integer set
          yr_parser_emit_with_arg(
              yyscanner, OP_INCR_M, mem_offset, NULL);

          // Push lower bound of integer set
          yr_parser_emit_with_arg(
              yyscanner, OP_PUSH_M, mem_offset, NULL);

          // Push higher bound of integer set
          yr_parser_emit_with_arg(
              yyscanner, OP_PUSH_M, mem_offset + 3, NULL);

          // Compare higher bound with lower bound, do loop again
          // if lower bound is still lower or equal than higher bound
          yr_parser_emit_with_arg_reloc(
              yyscanner,
              OP_JLE,
              PTR_TO_UINT64(
                compiler->loop_address[compiler->loop_depth]),
              NULL);

          yr_parser_emit(yyscanner, OP_POP, NULL);
          yr_parser_emit(yyscanner, OP_POP, NULL);
        }

        // Pop end-of-list marker.
        yr_parser_emit(yyscanner, OP_POP, NULL);

        // At this point the loop quantifier (any, all, 1, 2,..)
        // is at the top of the stack. Check if the quantifier
        // is undefined (meaning "all") and replace it with the
        // iterations counter in that case.
        yr_parser_emit_with_arg(
            yyscanner, OP_SWAPUNDEF, mem_offset + 2, NULL);

        // Compare the loop quantifier with the number of
        // expressions evaluating to TRUE.
        yr_parser_emit_with_arg(
            yyscanner, OP_PUSH_M, mem_offset + 1, NULL);

        yr_parser_emit(yyscanner, OP_LE, NULL);

        compiler->loop_identifier[compiler->loop_depth] = NULL;
        yr_free((yyvsp[-8].c_string));

        (yyval.expression).type = EXPRESSION_TYPE_BOOLEAN;
      }
#line 2709 "grammar.c" /* yacc.c:1661  */
    break;

  case 60:
#line 1166 "grammar.y" /* yacc.c:1661  */
    {
        int mem_offset = LOOP_LOCAL_VARS * compiler->loop_depth;
        int8_t* addr;

        if (compiler->loop_depth == MAX_LOOP_NESTING)
          compiler->last_result = \
            ERROR_LOOP_NESTING_LIMIT_EXCEEDED;

        if (compiler->loop_for_of_mem_offset != -1)
          compiler->last_result = \
            ERROR_NESTED_FOR_OF_LOOP;

        ERROR_IF(compiler->last_result != ERROR_SUCCESS);

        yr_parser_emit_with_arg(
            yyscanner, OP_CLEAR_M, mem_offset + 1, NULL);

        yr_parser_emit_with_arg(
            yyscanner, OP_CLEAR_M, mem_offset + 2, NULL);

        // Pop the first string.
        yr_parser_emit_with_arg(
            yyscanner, OP_POP_M, mem_offset, &addr);

        compiler->loop_for_of_mem_offset = mem_offset;
        compiler->loop_address[compiler->loop_depth] = addr;
        compiler->loop_identifier[compiler->loop_depth] = NULL;
        compiler->loop_depth++;
      }
#line 2743 "grammar.c" /* yacc.c:1661  */
    break;

  case 61:
#line 1196 "grammar.y" /* yacc.c:1661  */
    {
        int mem_offset;

        compiler->loop_depth--;
        compiler->loop_for_of_mem_offset = -1;

        mem_offset = LOOP_LOCAL_VARS * compiler->loop_depth;

        // Increment counter by the value returned by the
        // boolean expression (0 or 1). If the boolean expression
        // returned UNDEFINED the OP_ADD_M won't do anything.

        yr_parser_emit_with_arg(
            yyscanner, OP_ADD_M, mem_offset + 1, NULL);

        // Increment iterations counter.
        yr_parser_emit_with_arg(
            yyscanner, OP_INCR_M, mem_offset + 2, NULL);

        // If next string is not undefined, go back to the
        // begining of the loop.
        yr_parser_emit_with_arg_reloc(
            yyscanner,
            OP_JNUNDEF,
            PTR_TO_UINT64(
                compiler->loop_address[compiler->loop_depth]),
            NULL);

        // Pop end-of-list marker.
        yr_parser_emit(yyscanner, OP_POP, NULL);

        // At this point the loop quantifier (any, all, 1, 2,..)
        // is at top of the stack. Check if the quantifier is
        // undefined (meaning "all") and replace it with the
        // iterations counter in that case.
        yr_parser_emit_with_arg(
            yyscanner, OP_SWAPUNDEF, mem_offset + 2, NULL);

        // Compare the loop quantifier with the number of
        // expressions evaluating to TRUE.
        yr_parser_emit_with_arg(
            yyscanner, OP_PUSH_M, mem_offset + 1, NULL);

        yr_parser_emit(yyscanner, OP_LE, NULL);

        (yyval.expression).type = EXPRESSION_TYPE_BOOLEAN;

      }
#line 2796 "grammar.c" /* yacc.c:1661  */
    break;

  case 62:
#line 1245 "grammar.y" /* yacc.c:1661  */
    {
        yr_parser_emit(yyscanner, OP_OF, NULL);

        (yyval.expression).type = EXPRESSION_TYPE_BOOLEAN;
      }
#line 2806 "grammar.c" /* yacc.c:1661  */
    break;

  case 63:
#line 1251 "grammar.y" /* yacc.c:1661  */
    {
        yr_parser_emit(yyscanner, OP_NOT, NULL);

        (yyval.expression).type = EXPRESSION_TYPE_BOOLEAN;
      }
#line 2816 "grammar.c" /* yacc.c:1661  */
    break;

  case 64:
#line 1257 "grammar.y" /* yacc.c:1661  */
    {
        yr_parser_emit(yyscanner, OP_AND, NULL);

        (yyval.expression).type = EXPRESSION_TYPE_BOOLEAN;
      }
#line 2826 "grammar.c" /* yacc.c:1661  */
    break;

  case 65:
#line 1263 "grammar.y" /* yacc.c:1661  */
    {
        CHECK_TYPE((yyvsp[-2].expression), EXPRESSION_TYPE_BOOLEAN, "or");

        yr_parser_emit(yyscanner, OP_OR, NULL);

        (yyval.expression).type = EXPRESSION_TYPE_BOOLEAN;
      }
#line 2838 "grammar.c" /* yacc.c:1661  */
    break;

  case 66:
#line 1271 "grammar.y" /* yacc.c:1661  */
    {
        if ((yyvsp[-2].expression).type != (yyvsp[0].expression).type)
        {
          if ((yyvsp[-2].expression).type == EXPRESSION_TYPE_INTEGER &&
              (yyvsp[0].expression).type == EXPRESSION_TYPE_DOUBLE)
          {
            // Cast left side to double.
            compiler->last_result = yr_parser_emit_with_arg(
                yyscanner,
                OP_ITD,
                2,
                NULL);
            ERROR_IF(compiler->last_result != ERROR_SUCCESS);
          }
          else if ((yyvsp[-2].expression).type == EXPRESSION_TYPE_DOUBLE &&
                   (yyvsp[0].expression).type == EXPRESSION_TYPE_INTEGER)
          {
            // Cast right side to double.
            compiler->last_result = yr_parser_emit_with_arg(
                yyscanner,
                OP_ITD,
                1,
                NULL);
            ERROR_IF(compiler->last_result != ERROR_SUCCESS);
          }
          else
          {
            yr_compiler_set_error_extra_info(
                compiler, "mismatching types for < operator");
            compiler->last_result = ERROR_WRONG_TYPE;
            yyerror(yyscanner, compiler, NULL);
            YYERROR;
          }

          compiler->last_result = yr_parser_emit(yyscanner, OP_LTD, NULL);
        }
        else if ((yyvsp[-2].expression).type == EXPRESSION_TYPE_INTEGER)
        {
          compiler->last_result = yr_parser_emit(yyscanner, OP_LT, NULL);
        }
        else if ((yyvsp[-2].expression).type == EXPRESSION_TYPE_DOUBLE)
        {
          compiler->last_result = yr_parser_emit(yyscanner, OP_LTD, NULL);
        }
        else
        {
          CLEANUP("<", (yyvsp[-2].expression));
        }

        ERROR_IF(compiler->last_result != ERROR_SUCCESS);

        (yyval.expression).type = EXPRESSION_TYPE_BOOLEAN;
      }
#line 2896 "grammar.c" /* yacc.c:1661  */
    break;

  case 67:
#line 1325 "grammar.y" /* yacc.c:1661  */
    {
        if ((yyvsp[-2].expression).type != (yyvsp[0].expression).type)
        {
          if ((yyvsp[-2].expression).type == EXPRESSION_TYPE_INTEGER &&
              (yyvsp[0].expression).type == EXPRESSION_TYPE_DOUBLE)
          {
            // Cast left side to double.
            compiler->last_result = yr_parser_emit_with_arg(
                yyscanner,
                OP_ITD,
                2,
                NULL);
            ERROR_IF(compiler->last_result != ERROR_SUCCESS);
          }
          else if ((yyvsp[-2].expression).type == EXPRESSION_TYPE_DOUBLE &&
                   (yyvsp[0].expression).type == EXPRESSION_TYPE_INTEGER)
          {
            // Cast right side to double.
            compiler->last_result = yr_parser_emit_with_arg(
                yyscanner,
                OP_ITD,
                1,
                NULL);
            ERROR_IF(compiler->last_result != ERROR_SUCCESS);
          }
          else
          {
            yr_compiler_set_error_extra_info(
                compiler, "mismatching types for > operator");
            compiler->last_result = ERROR_WRONG_TYPE;
            yyerror(yyscanner, compiler, NULL);
            YYERROR;
          }

          compiler->last_result = yr_parser_emit(yyscanner, OP_GTD, NULL);
        }
        else if ((yyvsp[-2].expression).type == EXPRESSION_TYPE_INTEGER)
        {
          compiler->last_result = yr_parser_emit(yyscanner, OP_GT, NULL);
        }
        else if ((yyvsp[-2].expression).type == EXPRESSION_TYPE_DOUBLE)
        {
          compiler->last_result = yr_parser_emit(yyscanner, OP_GTD, NULL);
        }
        else
        {
          CLEANUP(">", (yyvsp[-2].expression));
        }

        ERROR_IF(compiler->last_result != ERROR_SUCCESS);
        (yyval.expression).type = EXPRESSION_TYPE_BOOLEAN;
      }
#line 2953 "grammar.c" /* yacc.c:1661  */
    break;

  case 68:
#line 1378 "grammar.y" /* yacc.c:1661  */
    {
        if ((yyvsp[-2].expression).type != (yyvsp[0].expression).type)
        {
          if ((yyvsp[-2].expression).type == EXPRESSION_TYPE_INTEGER &&
              (yyvsp[0].expression).type == EXPRESSION_TYPE_DOUBLE)
          {
            // Cast left side to double.
            compiler->last_result = yr_parser_emit_with_arg(
                yyscanner,
                OP_ITD,
                2,
                NULL);
            ERROR_IF(compiler->last_result != ERROR_SUCCESS);
          }
          else if ((yyvsp[-2].expression).type == EXPRESSION_TYPE_DOUBLE &&
                   (yyvsp[0].expression).type == EXPRESSION_TYPE_INTEGER)
          {
            // Cast right side to double.
            compiler->last_result = yr_parser_emit_with_arg(
                yyscanner,
                OP_ITD,
                1,
                NULL);
            ERROR_IF(compiler->last_result != ERROR_SUCCESS);
          }
          else
          {
            yr_compiler_set_error_extra_info(
                compiler, "mismatching types for <= operator");
            compiler->last_result = ERROR_WRONG_TYPE;
            yyerror(yyscanner, compiler, NULL);
            YYERROR;
          }

          compiler->last_result = yr_parser_emit(yyscanner, OP_LED, NULL);
        }
        else if ((yyvsp[-2].expression).type == EXPRESSION_TYPE_INTEGER)
        {
          compiler->last_result = yr_parser_emit(yyscanner, OP_LE, NULL);
        }
        else if ((yyvsp[-2].expression).type == EXPRESSION_TYPE_DOUBLE)
        {
          compiler->last_result = yr_parser_emit(yyscanner, OP_LED, NULL);
        }
        else
        {
          CLEANUP("<=", (yyvsp[-2].expression));
        }

        ERROR_IF(compiler->last_result != ERROR_SUCCESS);

        (yyval.expression).type = EXPRESSION_TYPE_BOOLEAN;
      }
#line 3011 "grammar.c" /* yacc.c:1661  */
    break;

  case 69:
#line 1432 "grammar.y" /* yacc.c:1661  */
    {
        if ((yyvsp[-2].expression).type != (yyvsp[0].expression).type)
        {
          if ((yyvsp[-2].expression).type == EXPRESSION_TYPE_INTEGER &&
              (yyvsp[0].expression).type == EXPRESSION_TYPE_DOUBLE)
          {
            // Cast left side to double.
            compiler->last_result = yr_parser_emit_with_arg(
                yyscanner,
                OP_ITD,
                2,
                NULL);
            ERROR_IF(compiler->last_result != ERROR_SUCCESS);
          }
          else if ((yyvsp[-2].expression).type == EXPRESSION_TYPE_DOUBLE &&
                   (yyvsp[0].expression).type == EXPRESSION_TYPE_INTEGER)
          {
            // Cast right side to double.
            compiler->last_result = yr_parser_emit_with_arg(
                yyscanner,
                OP_ITD,
                1,
                NULL);
            ERROR_IF(compiler->last_result != ERROR_SUCCESS);
          }
          else
          {
            yr_compiler_set_error_extra_info(
                compiler, "mismatching types for >= operator");
            compiler->last_result = ERROR_WRONG_TYPE;
            yyerror(yyscanner, compiler, NULL);
            YYERROR;
          }

          compiler->last_result = yr_parser_emit(yyscanner, OP_GED, NULL);
        }
        else if ((yyvsp[-2].expression).type == EXPRESSION_TYPE_INTEGER)
        {
          compiler->last_result = yr_parser_emit(yyscanner, OP_GE, NULL);
        }
        else if ((yyvsp[-2].expression).type == EXPRESSION_TYPE_DOUBLE)
        {
          compiler->last_result = yr_parser_emit(yyscanner, OP_GED, NULL);
        }
        else
        {
          CLEANUP(">=", (yyvsp[-2].expression));
        }

        ERROR_IF(compiler->last_result != ERROR_SUCCESS);

        (yyval.expression).type = EXPRESSION_TYPE_BOOLEAN;
      }
#line 3069 "grammar.c" /* yacc.c:1661  */
    break;

  case 70:
#line 1486 "grammar.y" /* yacc.c:1661  */
    {
        if ((yyvsp[-2].expression).type != (yyvsp[0].expression).type)
        {
          if ((yyvsp[-2].expression).type == EXPRESSION_TYPE_INTEGER &&
              (yyvsp[0].expression).type == EXPRESSION_TYPE_DOUBLE)
          {
            // Cast left side to double.
            compiler->last_result = yr_parser_emit_with_arg(
                yyscanner,
                OP_ITD,
                2,
                NULL);
            ERROR_IF(compiler->last_result != ERROR_SUCCESS);
          }
          else if ((yyvsp[-2].expression).type == EXPRESSION_TYPE_DOUBLE &&
                   (yyvsp[0].expression).type == EXPRESSION_TYPE_INTEGER)
          {
            // Cast right side to double.
            compiler->last_result = yr_parser_emit_with_arg(
                yyscanner,
                OP_ITD,
                1,
                NULL);
            ERROR_IF(compiler->last_result != ERROR_SUCCESS);
          }
          else
          {
            yr_compiler_set_error_extra_info(
                compiler, "mismatching types for == operator");
            compiler->last_result = ERROR_WRONG_TYPE;
            yyerror(yyscanner, compiler, NULL);
            YYERROR;
          }

          compiler->last_result = yr_parser_emit(yyscanner, OP_EQD, NULL);
        }
        else if ((yyvsp[-2].expression).type == EXPRESSION_TYPE_STRING)
        {
          compiler->last_result = yr_parser_emit(yyscanner, OP_STR_EQ, NULL);
        }
        else if ((yyvsp[-2].expression).type == EXPRESSION_TYPE_INTEGER)
        {
          compiler->last_result = yr_parser_emit(yyscanner, OP_EQ, NULL);
        }
        else if ((yyvsp[-2].expression).type == EXPRESSION_TYPE_DOUBLE)
        {
          compiler->last_result = yr_parser_emit(yyscanner, OP_EQD, NULL);
        }
        else
        {
          CLEANUP("==", (yyvsp[-2].expression));
        }

        ERROR_IF(compiler->last_result != ERROR_SUCCESS);

        (yyval.expression).type = EXPRESSION_TYPE_BOOLEAN;
      }
#line 3131 "grammar.c" /* yacc.c:1661  */
    break;

  case 71:
#line 1544 "grammar.y" /* yacc.c:1661  */
    {
        // XXX: What is _IS_? Dead code?
        if ((yyvsp[-2].expression).type != (yyvsp[0].expression).type)
        {
          yr_compiler_set_error_extra_info(
              compiler, "mismatching types for == operator");
          compiler->last_result = ERROR_WRONG_TYPE;
        }
        else if ((yyvsp[-2].expression).type == EXPRESSION_TYPE_STRING)
        {
          compiler->last_result = yr_parser_emit(
              yyscanner,
              OP_STR_EQ,
              NULL);
        }
        else
        {
          compiler->last_result = yr_parser_emit(
              yyscanner,
              OP_EQ,
              NULL);
        }

        ERROR_IF(compiler->last_result != ERROR_SUCCESS);

        (yyval.expression).type = EXPRESSION_TYPE_BOOLEAN;
      }
#line 3163 "grammar.c" /* yacc.c:1661  */
    break;

  case 72:
#line 1572 "grammar.y" /* yacc.c:1661  */
    {
        if ((yyvsp[-2].expression).type != (yyvsp[0].expression).type)
        {
          if ((yyvsp[-2].expression).type == EXPRESSION_TYPE_INTEGER &&
              (yyvsp[0].expression).type == EXPRESSION_TYPE_DOUBLE)
          {
            // Cast left side to double.
            compiler->last_result = yr_parser_emit_with_arg(
                yyscanner,
                OP_ITD,
                2,
                NULL);
            ERROR_IF(compiler->last_result != ERROR_SUCCESS);
          }
          else if ((yyvsp[-2].expression).type == EXPRESSION_TYPE_DOUBLE &&
                   (yyvsp[0].expression).type == EXPRESSION_TYPE_INTEGER)
          {
            // Cast right side to double.
            compiler->last_result = yr_parser_emit_with_arg(
                yyscanner,
                OP_ITD,
                1,
                NULL);
            ERROR_IF(compiler->last_result != ERROR_SUCCESS);
          }
          else
          {
            yr_compiler_set_error_extra_info(
                compiler, "mismatching types for != operator");
            compiler->last_result = ERROR_WRONG_TYPE;
            yyerror(yyscanner, compiler, NULL);
            YYERROR;
          }

          compiler->last_result = yr_parser_emit(yyscanner, OP_NEQD, NULL);
        }
        else if ((yyvsp[-2].expression).type == EXPRESSION_TYPE_STRING)
        {
          compiler->last_result = yr_parser_emit(yyscanner, OP_STR_NEQ, NULL);
        }
        else if ((yyvsp[-2].expression).type == EXPRESSION_TYPE_INTEGER)
        {
          compiler->last_result = yr_parser_emit(yyscanner, OP_NEQ, NULL);
        }
        else if ((yyvsp[-2].expression).type == EXPRESSION_TYPE_DOUBLE)
        {
          compiler->last_result = yr_parser_emit(yyscanner, OP_NEQD, NULL);
        }
        else
        {
          CLEANUP("!=", (yyvsp[-2].expression));
        }

        ERROR_IF(compiler->last_result != ERROR_SUCCESS);

        (yyval.expression).type = EXPRESSION_TYPE_BOOLEAN;
      }
#line 3225 "grammar.c" /* yacc.c:1661  */
    break;

  case 73:
#line 1630 "grammar.y" /* yacc.c:1661  */
    {
        (yyval.expression) = (yyvsp[0].expression);
      }
#line 3233 "grammar.c" /* yacc.c:1661  */
    break;

  case 74:
#line 1634 "grammar.y" /* yacc.c:1661  */
    {
        (yyval.expression) = (yyvsp[-1].expression);
      }
#line 3241 "grammar.c" /* yacc.c:1661  */
    break;

  case 75:
#line 1641 "grammar.y" /* yacc.c:1661  */
    { (yyval.integer) = INTEGER_SET_ENUMERATION; }
#line 3247 "grammar.c" /* yacc.c:1661  */
    break;

  case 76:
#line 1642 "grammar.y" /* yacc.c:1661  */
    { (yyval.integer) = INTEGER_SET_RANGE; }
#line 3253 "grammar.c" /* yacc.c:1661  */
    break;

  case 77:
#line 1648 "grammar.y" /* yacc.c:1661  */
    {
        if ((yyvsp[-4].expression).type != EXPRESSION_TYPE_INTEGER)
        {
          yr_compiler_set_error_extra_info(
              compiler, "wrong type for range's lower bound");
          compiler->last_result = ERROR_WRONG_TYPE;
        }

        if ((yyvsp[-1].expression).type != EXPRESSION_TYPE_INTEGER)
        {
          yr_compiler_set_error_extra_info(
              compiler, "wrong type for range's upper bound");
          compiler->last_result = ERROR_WRONG_TYPE;
        }

        ERROR_IF(compiler->last_result != ERROR_SUCCESS);
      }
#line 3275 "grammar.c" /* yacc.c:1661  */
    break;

  case 78:
#line 1670 "grammar.y" /* yacc.c:1661  */
    {
        if ((yyvsp[0].expression).type != EXPRESSION_TYPE_INTEGER)
        {
          yr_compiler_set_error_extra_info(
              compiler, "wrong type for enumeration item");
          compiler->last_result = ERROR_WRONG_TYPE;

        }

        ERROR_IF(compiler->last_result != ERROR_SUCCESS);
      }
#line 3291 "grammar.c" /* yacc.c:1661  */
    break;

  case 79:
#line 1682 "grammar.y" /* yacc.c:1661  */
    {
        if ((yyvsp[0].expression).type != EXPRESSION_TYPE_INTEGER)
        {
          yr_compiler_set_error_extra_info(
              compiler, "wrong type for enumeration item");
          compiler->last_result = ERROR_WRONG_TYPE;
        }

        ERROR_IF(compiler->last_result != ERROR_SUCCESS);
      }
#line 3306 "grammar.c" /* yacc.c:1661  */
    break;

  case 80:
#line 1697 "grammar.y" /* yacc.c:1661  */
    {
        // Push end-of-list marker
        yr_parser_emit_with_arg(yyscanner, OP_PUSH, UNDEFINED, NULL);
      }
#line 3315 "grammar.c" /* yacc.c:1661  */
    break;

  case 82:
#line 1703 "grammar.y" /* yacc.c:1661  */
    {
        yr_parser_emit_with_arg(yyscanner, OP_PUSH, UNDEFINED, NULL);
        yr_parser_emit_pushes_for_strings(yyscanner, "$*");
      }
#line 3324 "grammar.c" /* yacc.c:1661  */
    break;

  case 85:
#line 1718 "grammar.y" /* yacc.c:1661  */
    {
        yr_parser_emit_pushes_for_strings(yyscanner, (yyvsp[0].c_string));
        yr_free((yyvsp[0].c_string));
      }
#line 3333 "grammar.c" /* yacc.c:1661  */
    break;

  case 86:
#line 1723 "grammar.y" /* yacc.c:1661  */
    {
        yr_parser_emit_pushes_for_strings(yyscanner, (yyvsp[0].c_string));
        yr_free((yyvsp[0].c_string));
      }
#line 3342 "grammar.c" /* yacc.c:1661  */
    break;

  case 88:
#line 1733 "grammar.y" /* yacc.c:1661  */
    {
        yr_parser_emit_with_arg(yyscanner, OP_PUSH, UNDEFINED, NULL);
      }
#line 3350 "grammar.c" /* yacc.c:1661  */
    break;

  case 89:
#line 1737 "grammar.y" /* yacc.c:1661  */
    {
        yr_parser_emit_with_arg(yyscanner, OP_PUSH, 1, NULL);
      }
#line 3358 "grammar.c" /* yacc.c:1661  */
    break;

  case 90:
#line 1745 "grammar.y" /* yacc.c:1661  */
    {
        (yyval.expression) = (yyvsp[-1].expression);
      }
#line 3366 "grammar.c" /* yacc.c:1661  */
    break;

  case 91:
#line 1749 "grammar.y" /* yacc.c:1661  */
    {
        compiler->last_result = yr_parser_emit(
            yyscanner, OP_FILESIZE, NULL);

        ERROR_IF(compiler->last_result != ERROR_SUCCESS);

        (yyval.expression).type = EXPRESSION_TYPE_INTEGER;
        (yyval.expression).value.integer = UNDEFINED;
      }
#line 3380 "grammar.c" /* yacc.c:1661  */
    break;

  case 92:
#line 1759 "grammar.y" /* yacc.c:1661  */
    {
        yywarning(yyscanner,
            "Using deprecated \"entrypoint\" keyword. Use the \"entry_point\" "
            "function from PE module instead.");

        compiler->last_result = yr_parser_emit(
            yyscanner, OP_ENTRYPOINT, NULL);

        ERROR_IF(compiler->last_result != ERROR_SUCCESS);

        (yyval.expression).type = EXPRESSION_TYPE_INTEGER;
        (yyval.expression).value.integer = UNDEFINED;
      }
#line 3397 "grammar.c" /* yacc.c:1661  */
    break;

  case 93:
<<<<<<< HEAD
#line 1772 "grammar.y" /* yacc.c:1661  */
=======
#line 1496 "grammar.y"
>>>>>>> 82a42129
    {
        CHECK_TYPE((yyvsp[-1].expression), EXPRESSION_TYPE_INTEGER, "intXXXX or uintXXXX");

        // _INTEGER_FUNCTION_ could be any of int8, int16, int32, uint8,
        // uint32, etc. $1 contains an index that added to OP_INT results
        // in the proper OP_INTXX opcode.

        compiler->last_result = yr_parser_emit(
            yyscanner, OP_INT + (yyvsp[-3].integer), NULL);

        ERROR_IF(compiler->last_result != ERROR_SUCCESS);

        (yyval.expression).type = EXPRESSION_TYPE_INTEGER;
        (yyval.expression).value.integer = UNDEFINED;
      }
#line 3417 "grammar.c" /* yacc.c:1661  */
    break;

  case 94:
<<<<<<< HEAD
#line 1788 "grammar.y" /* yacc.c:1661  */
=======
#line 1512 "grammar.y"
>>>>>>> 82a42129
    {
        compiler->last_result = yr_parser_emit_with_arg(
            yyscanner, OP_PUSH, (yyvsp[0].integer), NULL);

        ERROR_IF(compiler->last_result != ERROR_SUCCESS);

        (yyval.expression).type = EXPRESSION_TYPE_INTEGER;
        (yyval.expression).value.integer = (yyvsp[0].integer);
      }
#line 3431 "grammar.c" /* yacc.c:1661  */
    break;

  case 95:
<<<<<<< HEAD
#line 1798 "grammar.y" /* yacc.c:1661  */
    {
        compiler->last_result = yr_parser_emit_with_arg_double(
            yyscanner, OP_PUSH, (yyvsp[0].double_), NULL);

        ERROR_IF(compiler->last_result != ERROR_SUCCESS);

        (yyval.expression).type = EXPRESSION_TYPE_DOUBLE;
        (yyval.expression).value.double_ = (yyvsp[0].double_);
      }
#line 3445 "grammar.c" /* yacc.c:1661  */
    break;

  case 96:
#line 1808 "grammar.y" /* yacc.c:1661  */
=======
#line 1522 "grammar.y"
>>>>>>> 82a42129
    {
        SIZED_STRING* sized_string;

        compiler->last_result = yr_arena_write_data(
            compiler->sz_arena,
            (yyvsp[0].sized_string),
            (yyvsp[0].sized_string)->length + sizeof(SIZED_STRING),
            (void**) &sized_string);

        yr_free((yyvsp[0].sized_string));

        if (compiler->last_result == ERROR_SUCCESS)
          compiler->last_result = yr_parser_emit_with_arg_reloc(
              yyscanner,
              OP_PUSH,
              PTR_TO_UINT64(sized_string),
              NULL);

        ERROR_IF(compiler->last_result != ERROR_SUCCESS);

        (yyval.expression).type = EXPRESSION_TYPE_STRING;
      }
#line 3472 "grammar.c" /* yacc.c:1661  */
    break;

<<<<<<< HEAD
  case 97:
#line 1831 "grammar.y" /* yacc.c:1661  */
=======
  case 96:
#line 1545 "grammar.y"
>>>>>>> 82a42129
    {
        compiler->last_result = yr_parser_reduce_string_identifier(
            yyscanner,
            (yyvsp[0].c_string),
            OP_COUNT,
            UNDEFINED);

        yr_free((yyvsp[0].c_string));

        ERROR_IF(compiler->last_result != ERROR_SUCCESS);

        (yyval.expression).type = EXPRESSION_TYPE_INTEGER;
        (yyval.expression).value.integer = UNDEFINED;
      }
#line 3491 "grammar.c" /* yacc.c:1661  */
    break;

<<<<<<< HEAD
  case 98:
#line 1846 "grammar.y" /* yacc.c:1661  */
=======
  case 97:
#line 1560 "grammar.y"
>>>>>>> 82a42129
    {
        compiler->last_result = yr_parser_reduce_string_identifier(
            yyscanner,
            (yyvsp[-3].c_string),
            OP_OFFSET,
            UNDEFINED);

        yr_free((yyvsp[-3].c_string));

        ERROR_IF(compiler->last_result != ERROR_SUCCESS);

        (yyval.expression).type = EXPRESSION_TYPE_INTEGER;
        (yyval.expression).value.integer = UNDEFINED;
      }
#line 3510 "grammar.c" /* yacc.c:1661  */
    break;

<<<<<<< HEAD
  case 99:
#line 1861 "grammar.y" /* yacc.c:1661  */
=======
  case 98:
#line 1575 "grammar.y"
>>>>>>> 82a42129
    {
        compiler->last_result = yr_parser_emit_with_arg(
            yyscanner,
            OP_PUSH,
            1,
            NULL);

        if (compiler->last_result == ERROR_SUCCESS)
          compiler->last_result = yr_parser_reduce_string_identifier(
              yyscanner,
              (yyvsp[0].c_string),
              OP_OFFSET,
              UNDEFINED);

        yr_free((yyvsp[0].c_string));

        ERROR_IF(compiler->last_result != ERROR_SUCCESS);

        (yyval.expression).type = EXPRESSION_TYPE_INTEGER;
        (yyval.expression).value.integer = UNDEFINED;
      }
#line 3536 "grammar.c" /* yacc.c:1661  */
    break;

<<<<<<< HEAD
  case 100:
#line 1883 "grammar.y" /* yacc.c:1661  */
=======
  case 99:
#line 1597 "grammar.y"
>>>>>>> 82a42129
    {
        if ((yyvsp[0].expression).type == EXPRESSION_TYPE_INTEGER)  // loop identifier
        {
          (yyval.expression).type = EXPRESSION_TYPE_INTEGER;
          (yyval.expression).value.integer = UNDEFINED;
        }
        else if ((yyvsp[0].expression).type == EXPRESSION_TYPE_BOOLEAN)  // rule identifier
        {
          (yyval.expression).type = EXPRESSION_TYPE_BOOLEAN;
          (yyval.expression).value.integer = UNDEFINED;
        }
        else if ((yyvsp[0].expression).type == EXPRESSION_TYPE_OBJECT)
        {
          compiler->last_result = yr_parser_emit(
              yyscanner, OP_OBJ_VALUE, NULL);

          switch((yyvsp[0].expression).value.object->type)
          {
            case OBJECT_TYPE_INTEGER:
              (yyval.expression).type = EXPRESSION_TYPE_INTEGER;
              (yyval.expression).value.integer = UNDEFINED;
              break;
            case OBJECT_TYPE_DOUBLE:
              (yyval.expression).type = EXPRESSION_TYPE_DOUBLE;
              (yyval.expression).value.double_ = UNDEFINED;
              break;
            case OBJECT_TYPE_STRING:
              (yyval.expression).type = EXPRESSION_TYPE_STRING;
              break;
            default:
              yr_compiler_set_error_extra_info_fmt(
                  compiler,
                  "wrong usage of identifier \"%s\"",
                  (yyvsp[(1) - (1)].expression).identifier);
              compiler->last_result = ERROR_WRONG_TYPE;
          }
        }
        else
        {
<<<<<<< HEAD
          yr_compiler_set_error_extra_info(compiler, (yyvsp[0].expression).identifier);
          compiler->last_result = ERROR_WRONG_TYPE;
=======
          assert(FALSE);
>>>>>>> 82a42129
        }

        ERROR_IF(compiler->last_result != ERROR_SUCCESS);
      }
#line 3582 "grammar.c" /* yacc.c:1661  */
    break;

<<<<<<< HEAD
  case 101:
#line 1925 "grammar.y" /* yacc.c:1661  */
=======
  case 100:
#line 1638 "grammar.y"
>>>>>>> 82a42129
    {
        if ((yyvsp[-2].expression).type != (yyvsp[0].expression).type)
        {
          if ((yyvsp[-2].expression).type == EXPRESSION_TYPE_INTEGER &&
              (yyvsp[0].expression).type == EXPRESSION_TYPE_DOUBLE)
          {
            // Cast left side to double.
            yr_parser_emit_with_arg(yyscanner, OP_ITD, 2, NULL);
          }
          else if ((yyvsp[-2].expression).type == EXPRESSION_TYPE_DOUBLE &&
                   (yyvsp[0].expression).type == EXPRESSION_TYPE_INTEGER)
          {
            // Cast right side to double.
            yr_parser_emit_with_arg(yyscanner, OP_ITD, 1, NULL);
          }
          else
          {
            yr_compiler_set_error_extra_info(
                compiler, "mismatching types for + operator");
            compiler->last_result = ERROR_WRONG_TYPE;
            yyerror(yyscanner, compiler, NULL);
            YYERROR;
          }

          yr_parser_emit(yyscanner, OP_ADD_DBL, NULL);
          (yyval.expression).type = EXPRESSION_TYPE_DOUBLE;
          (yyval.expression).value.double_ = OPERATION(+, (yyvsp[-2].expression).value.double_, (yyvsp[0].expression).value.double_);
        }
        else if ((yyvsp[-2].expression).type == EXPRESSION_TYPE_INTEGER)
        {
          yr_parser_emit(yyscanner, OP_ADD, NULL);
          (yyval.expression).type = EXPRESSION_TYPE_INTEGER;
          (yyval.expression).value.integer = OPERATION(+, (yyvsp[-2].expression).value.integer, (yyvsp[0].expression).value.integer);
        }
        else if ((yyvsp[-2].expression).type == EXPRESSION_TYPE_DOUBLE)
        {
          yr_parser_emit(yyscanner, OP_ADD_DBL, NULL);
          (yyval.expression).type = EXPRESSION_TYPE_DOUBLE;
          (yyval.expression).value.double_ = OPERATION(+, (yyvsp[-2].expression).value.double_, (yyvsp[0].expression).value.double_);
        }
        else
        {
          CLEANUP("+", (yyvsp[-2].expression));
        }
      }
#line 3632 "grammar.c" /* yacc.c:1661  */
    break;

<<<<<<< HEAD
  case 102:
#line 1971 "grammar.y" /* yacc.c:1661  */
=======
  case 101:
#line 1648 "grammar.y"
>>>>>>> 82a42129
    {
        if ((yyvsp[-2].expression).type != (yyvsp[0].expression).type)
        {
          if ((yyvsp[-2].expression).type == EXPRESSION_TYPE_INTEGER &&
              (yyvsp[0].expression).type == EXPRESSION_TYPE_DOUBLE)
          {
            // Cast left side to double.
            yr_parser_emit_with_arg(yyscanner, OP_ITD, 2, NULL);
          }
          else if ((yyvsp[-2].expression).type == EXPRESSION_TYPE_DOUBLE &&
                   (yyvsp[0].expression).type == EXPRESSION_TYPE_INTEGER)
          {
            // Cast right side to double.
            yr_parser_emit_with_arg(yyscanner, OP_ITD, 1, NULL);
          }
          else
          {
            yr_compiler_set_error_extra_info(
                compiler, "mismatching types for - operator");
            compiler->last_result = ERROR_WRONG_TYPE;
            yyerror(yyscanner, compiler, NULL);
            YYERROR;
          }

          yr_parser_emit(yyscanner, OP_SUB_DBL, NULL);
          (yyval.expression).type = EXPRESSION_TYPE_DOUBLE;
          (yyval.expression).value.double_ = OPERATION(-, (yyvsp[-2].expression).value.double_, (yyvsp[0].expression).value.double_);
        }
        else if ((yyvsp[-2].expression).type == EXPRESSION_TYPE_INTEGER)
        {
          yr_parser_emit(yyscanner, OP_SUB, NULL);
          (yyval.expression).type = EXPRESSION_TYPE_INTEGER;
          (yyval.expression).value.integer = OPERATION(-, (yyvsp[-2].expression).value.integer, (yyvsp[0].expression).value.integer);
        }
        else if ((yyvsp[-2].expression).type == EXPRESSION_TYPE_DOUBLE)
        {
          yr_parser_emit(yyscanner, OP_SUB_DBL, NULL);
          (yyval.expression).type = EXPRESSION_TYPE_DOUBLE;
          (yyval.expression).value.double_ = OPERATION(-, (yyvsp[-2].expression).value.double_, (yyvsp[0].expression).value.double_);
        }
        else
        {
          CLEANUP("-", (yyvsp[-2].expression));
        }
      }
#line 3682 "grammar.c" /* yacc.c:1661  */
    break;

<<<<<<< HEAD
  case 103:
#line 2017 "grammar.y" /* yacc.c:1661  */
=======
  case 102:
#line 1658 "grammar.y"
>>>>>>> 82a42129
    {
        if ((yyvsp[-2].expression).type != (yyvsp[0].expression).type)
        {
          if ((yyvsp[-2].expression).type == EXPRESSION_TYPE_INTEGER &&
              (yyvsp[0].expression).type == EXPRESSION_TYPE_DOUBLE)
          {
            // Cast left side to double.
            yr_parser_emit_with_arg(yyscanner, OP_ITD, 2, NULL);
          }
          else if ((yyvsp[-2].expression).type == EXPRESSION_TYPE_DOUBLE &&
                   (yyvsp[0].expression).type == EXPRESSION_TYPE_INTEGER)
          {
            // Cast right side to double.
            yr_parser_emit_with_arg(yyscanner, OP_ITD, 1, NULL);
          }
          else
          {
            yr_compiler_set_error_extra_info(
                compiler, "mismatching types for * operator");
            compiler->last_result = ERROR_WRONG_TYPE;
            yyerror(yyscanner, compiler, NULL);
            YYERROR;
          }

          yr_parser_emit(yyscanner, OP_MUL_DBL, NULL);
          (yyval.expression).type = EXPRESSION_TYPE_DOUBLE;
          (yyval.expression).value.double_ = OPERATION(*, (yyvsp[-2].expression).value.double_, (yyvsp[0].expression).value.double_);
        }
        else if ((yyvsp[-2].expression).type == EXPRESSION_TYPE_INTEGER)
        {
          yr_parser_emit(yyscanner, OP_MUL, NULL);
          (yyval.expression).type = EXPRESSION_TYPE_INTEGER;
          (yyval.expression).value.integer = OPERATION(*, (yyvsp[-2].expression).value.integer, (yyvsp[0].expression).value.integer);
        }
        else if ((yyvsp[-2].expression).type == EXPRESSION_TYPE_DOUBLE)
        {
          yr_parser_emit(yyscanner, OP_MUL_DBL, NULL);
          (yyval.expression).type = EXPRESSION_TYPE_DOUBLE;
          (yyval.expression).value.double_ = OPERATION(*, (yyvsp[-2].expression).value.double_, (yyvsp[0].expression).value.double_);
        }
        else
        {
          CLEANUP("*", (yyvsp[-2].expression));
        }
      }
#line 3732 "grammar.c" /* yacc.c:1661  */
    break;

<<<<<<< HEAD
  case 104:
#line 2063 "grammar.y" /* yacc.c:1661  */
=======
  case 103:
#line 1668 "grammar.y"
>>>>>>> 82a42129
    {
        if ((yyvsp[-2].expression).type != (yyvsp[0].expression).type)
        {
          if ((yyvsp[-2].expression).type == EXPRESSION_TYPE_INTEGER &&
              (yyvsp[0].expression).type == EXPRESSION_TYPE_DOUBLE)
          {
            // Cast left side to double.
            yr_parser_emit_with_arg(yyscanner, OP_ITD, 2, NULL);
          }
          else if ((yyvsp[-2].expression).type == EXPRESSION_TYPE_DOUBLE &&
                   (yyvsp[0].expression).type == EXPRESSION_TYPE_INTEGER)
          {
            // Cast right side to double.
            yr_parser_emit_with_arg(yyscanner, OP_ITD, 1, NULL);
          }
          else
          {
            yr_compiler_set_error_extra_info(
                compiler, "mismatching types for \\ operator");
            compiler->last_result = ERROR_WRONG_TYPE;
            yyerror(yyscanner, compiler, NULL);
            YYERROR;
          }

          yr_parser_emit(yyscanner, OP_DIV_DBL, NULL);
          (yyval.expression).type = EXPRESSION_TYPE_DOUBLE;
          (yyval.expression).value.double_ = OPERATION(/, (yyvsp[-2].expression).value.double_, (yyvsp[0].expression).value.double_);
        }
        else if ((yyvsp[-2].expression).type == EXPRESSION_TYPE_INTEGER)
        {
          yr_parser_emit(yyscanner, OP_DIV, NULL);
          (yyval.expression).type = EXPRESSION_TYPE_INTEGER;
          (yyval.expression).value.integer = OPERATION(*, (yyvsp[-2].expression).value.integer, (yyvsp[0].expression).value.integer);
        }
        else if ((yyvsp[-2].expression).type == EXPRESSION_TYPE_DOUBLE)
        {
          yr_parser_emit(yyscanner, OP_DIV_DBL, NULL);
          (yyval.expression).type = EXPRESSION_TYPE_DOUBLE;
          (yyval.expression).value.double_ = OPERATION(/, (yyvsp[-2].expression).value.double_, (yyvsp[0].expression).value.double_);
        }
        else
        {
          CLEANUP("\\", (yyvsp[-2].expression));
        }
      }
#line 3782 "grammar.c" /* yacc.c:1661  */
    break;

<<<<<<< HEAD
  case 105:
#line 2109 "grammar.y" /* yacc.c:1661  */
=======
  case 104:
#line 1678 "grammar.y"
>>>>>>> 82a42129
    {
        CHECK_TYPE((yyvsp[-2].expression), EXPRESSION_TYPE_INTEGER, "%");
        CHECK_TYPE((yyvsp[0].expression), EXPRESSION_TYPE_INTEGER, "%");

        yr_parser_emit(yyscanner, OP_MOD, NULL);

        (yyval.expression).type = EXPRESSION_TYPE_INTEGER;
        (yyval.expression).value.integer = OPERATION(%, (yyvsp[-2].expression).value.integer, (yyvsp[0].expression).value.integer);
      }
#line 3796 "grammar.c" /* yacc.c:1661  */
    break;

<<<<<<< HEAD
  case 106:
#line 2119 "grammar.y" /* yacc.c:1661  */
=======
  case 105:
#line 1688 "grammar.y"
>>>>>>> 82a42129
    {
        CHECK_TYPE((yyvsp[-2].expression), EXPRESSION_TYPE_INTEGER, "^");
        CHECK_TYPE((yyvsp[0].expression), EXPRESSION_TYPE_INTEGER, "^");

        yr_parser_emit(yyscanner, OP_BITWISE_XOR, NULL);

        (yyval.expression).type = EXPRESSION_TYPE_INTEGER;
        (yyval.expression).value.integer = OPERATION(^, (yyvsp[-2].expression).value.integer, (yyvsp[0].expression).value.integer);
      }
#line 3810 "grammar.c" /* yacc.c:1661  */
    break;

<<<<<<< HEAD
  case 107:
#line 2129 "grammar.y" /* yacc.c:1661  */
=======
  case 106:
#line 1698 "grammar.y"
>>>>>>> 82a42129
    {
        CHECK_TYPE((yyvsp[-2].expression), EXPRESSION_TYPE_INTEGER, "^");
        CHECK_TYPE((yyvsp[0].expression), EXPRESSION_TYPE_INTEGER, "^");

        yr_parser_emit(yyscanner, OP_BITWISE_AND, NULL);

        (yyval.expression).type = EXPRESSION_TYPE_INTEGER;
        (yyval.expression).value.integer = OPERATION(&, (yyvsp[-2].expression).value.integer, (yyvsp[0].expression).value.integer);
      }
#line 3824 "grammar.c" /* yacc.c:1661  */
    break;

<<<<<<< HEAD
  case 108:
#line 2139 "grammar.y" /* yacc.c:1661  */
=======
  case 107:
#line 1708 "grammar.y"
>>>>>>> 82a42129
    {
        CHECK_TYPE((yyvsp[-2].expression), EXPRESSION_TYPE_INTEGER, "|");
        CHECK_TYPE((yyvsp[0].expression), EXPRESSION_TYPE_INTEGER, "|");

        yr_parser_emit(yyscanner, OP_BITWISE_OR, NULL);

        (yyval.expression).type = EXPRESSION_TYPE_INTEGER;
        (yyval.expression).value.integer = OPERATION(|, (yyvsp[-2].expression).value.integer, (yyvsp[0].expression).value.integer);
      }
#line 3838 "grammar.c" /* yacc.c:1661  */
    break;

<<<<<<< HEAD
  case 109:
#line 2149 "grammar.y" /* yacc.c:1661  */
=======
  case 108:
#line 1718 "grammar.y"
>>>>>>> 82a42129
    {
        CHECK_TYPE((yyvsp[0].expression), EXPRESSION_TYPE_INTEGER, "~");

        yr_parser_emit(yyscanner, OP_BITWISE_NOT, NULL);

        (yyval.expression).type = EXPRESSION_TYPE_INTEGER;
        (yyval.expression).value.integer = ((yyvsp[0].expression).value.integer == UNDEFINED) ?
                              UNDEFINED : (yyvsp[0].expression).value.integer;
      }
#line 3852 "grammar.c" /* yacc.c:1661  */
    break;

<<<<<<< HEAD
  case 110:
#line 2159 "grammar.y" /* yacc.c:1661  */
=======
  case 109:
#line 1728 "grammar.y"
>>>>>>> 82a42129
    {
        CHECK_TYPE((yyvsp[-2].expression), EXPRESSION_TYPE_INTEGER, "<<");
        CHECK_TYPE((yyvsp[0].expression), EXPRESSION_TYPE_INTEGER, "<<");

        yr_parser_emit(yyscanner, OP_SHL, NULL);

        (yyval.expression).type = EXPRESSION_TYPE_INTEGER;
        (yyval.expression).value.integer = OPERATION(<<, (yyvsp[-2].expression).value.integer, (yyvsp[0].expression).value.integer);
      }
#line 3866 "grammar.c" /* yacc.c:1661  */
    break;

<<<<<<< HEAD
  case 111:
#line 2169 "grammar.y" /* yacc.c:1661  */
=======
  case 110:
#line 1738 "grammar.y"
>>>>>>> 82a42129
    {
        CHECK_TYPE((yyvsp[-2].expression), EXPRESSION_TYPE_INTEGER, ">>");
        CHECK_TYPE((yyvsp[0].expression), EXPRESSION_TYPE_INTEGER, ">>");

        yr_parser_emit(yyscanner, OP_SHR, NULL);

        (yyval.expression).type = EXPRESSION_TYPE_INTEGER;
        (yyval.expression).value.integer = OPERATION(>>, (yyvsp[-2].expression).value.integer, (yyvsp[0].expression).value.integer);
      }
#line 3880 "grammar.c" /* yacc.c:1661  */
    break;

<<<<<<< HEAD
  case 112:
#line 2179 "grammar.y" /* yacc.c:1661  */
=======
  case 111:
#line 1748 "grammar.y"
>>>>>>> 82a42129
    {
        (yyval.expression) = (yyvsp[0].expression);
      }
#line 3888 "grammar.c" /* yacc.c:1661  */
    break;


<<<<<<< HEAD
#line 3892 "grammar.c" /* yacc.c:1661  */
=======
/* Line 1267 of yacc.c.  */
#line 3505 "grammar.c"
>>>>>>> 82a42129
      default: break;
    }
  /* User semantic actions sometimes alter yychar, and that requires
     that yytoken be updated with the new translation.  We take the
     approach of translating immediately before every use of yytoken.
     One alternative is translating here after every semantic action,
     but that translation would be missed if the semantic action invokes
     YYABORT, YYACCEPT, or YYERROR immediately after altering yychar or
     if it invokes YYBACKUP.  In the case of YYABORT or YYACCEPT, an
     incorrect destructor might then be invoked immediately.  In the
     case of YYERROR or YYBACKUP, subsequent parser actions might lead
     to an incorrect destructor call or verbose syntax error message
     before the lookahead is translated.  */
  YY_SYMBOL_PRINT ("-> $$ =", yyr1[yyn], &yyval, &yyloc);

  YYPOPSTACK (yylen);
  yylen = 0;
  YY_STACK_PRINT (yyss, yyssp);

  *++yyvsp = yyval;

  /* Now 'shift' the result of the reduction.  Determine what state
     that goes to, based on the state we popped back to and the rule
     number reduced by.  */

  yyn = yyr1[yyn];

  yystate = yypgoto[yyn - YYNTOKENS] + *yyssp;
  if (0 <= yystate && yystate <= YYLAST && yycheck[yystate] == *yyssp)
    yystate = yytable[yystate];
  else
    yystate = yydefgoto[yyn - YYNTOKENS];

  goto yynewstate;


/*--------------------------------------.
| yyerrlab -- here on detecting error.  |
`--------------------------------------*/
yyerrlab:
  /* Make sure we have latest lookahead translation.  See comments at
     user semantic actions for why this is necessary.  */
  yytoken = yychar == YYEMPTY ? YYEMPTY : YYTRANSLATE (yychar);

  /* If not already recovering from an error, report this error.  */
  if (!yyerrstatus)
    {
      ++yynerrs;
#if ! YYERROR_VERBOSE
      yyerror (yyscanner, compiler, YY_("syntax error"));
#else
# define YYSYNTAX_ERROR yysyntax_error (&yymsg_alloc, &yymsg, \
                                        yyssp, yytoken)
      {
        char const *yymsgp = YY_("syntax error");
        int yysyntax_error_status;
        yysyntax_error_status = YYSYNTAX_ERROR;
        if (yysyntax_error_status == 0)
          yymsgp = yymsg;
        else if (yysyntax_error_status == 1)
          {
            if (yymsg != yymsgbuf)
              YYSTACK_FREE (yymsg);
            yymsg = (char *) YYSTACK_ALLOC (yymsg_alloc);
            if (!yymsg)
              {
                yymsg = yymsgbuf;
                yymsg_alloc = sizeof yymsgbuf;
                yysyntax_error_status = 2;
              }
            else
              {
                yysyntax_error_status = YYSYNTAX_ERROR;
                yymsgp = yymsg;
              }
          }
        yyerror (yyscanner, compiler, yymsgp);
        if (yysyntax_error_status == 2)
          goto yyexhaustedlab;
      }
# undef YYSYNTAX_ERROR
#endif
    }



  if (yyerrstatus == 3)
    {
      /* If just tried and failed to reuse lookahead token after an
         error, discard it.  */

      if (yychar <= YYEOF)
        {
          /* Return failure if at end of input.  */
          if (yychar == YYEOF)
            YYABORT;
        }
      else
        {
          yydestruct ("Error: discarding",
                      yytoken, &yylval, yyscanner, compiler);
          yychar = YYEMPTY;
        }
    }

  /* Else will try to reuse lookahead token after shifting the error
     token.  */
  goto yyerrlab1;


/*---------------------------------------------------.
| yyerrorlab -- error raised explicitly by YYERROR.  |
`---------------------------------------------------*/
yyerrorlab:

  /* Pacify compilers like GCC when the user code never invokes
     YYERROR and the label yyerrorlab therefore never appears in user
     code.  */
  if (/*CONSTCOND*/ 0)
     goto yyerrorlab;

  /* Do not reclaim the symbols of the rule whose action triggered
     this YYERROR.  */
  YYPOPSTACK (yylen);
  yylen = 0;
  YY_STACK_PRINT (yyss, yyssp);
  yystate = *yyssp;
  goto yyerrlab1;


/*-------------------------------------------------------------.
| yyerrlab1 -- common code for both syntax error and YYERROR.  |
`-------------------------------------------------------------*/
yyerrlab1:
  yyerrstatus = 3;      /* Each real token shifted decrements this.  */

  for (;;)
    {
      yyn = yypact[yystate];
      if (!yypact_value_is_default (yyn))
        {
          yyn += YYTERROR;
          if (0 <= yyn && yyn <= YYLAST && yycheck[yyn] == YYTERROR)
            {
              yyn = yytable[yyn];
              if (0 < yyn)
                break;
            }
        }

      /* Pop the current state because it cannot handle the error token.  */
      if (yyssp == yyss)
        YYABORT;


      yydestruct ("Error: popping",
                  yystos[yystate], yyvsp, yyscanner, compiler);
      YYPOPSTACK (1);
      yystate = *yyssp;
      YY_STACK_PRINT (yyss, yyssp);
    }

  YY_IGNORE_MAYBE_UNINITIALIZED_BEGIN
  *++yyvsp = yylval;
  YY_IGNORE_MAYBE_UNINITIALIZED_END


  /* Shift the error token.  */
  YY_SYMBOL_PRINT ("Shifting", yystos[yyn], yyvsp, yylsp);

  yystate = yyn;
  goto yynewstate;


/*-------------------------------------.
| yyacceptlab -- YYACCEPT comes here.  |
`-------------------------------------*/
yyacceptlab:
  yyresult = 0;
  goto yyreturn;

/*-----------------------------------.
| yyabortlab -- YYABORT comes here.  |
`-----------------------------------*/
yyabortlab:
  yyresult = 1;
  goto yyreturn;

#if !defined yyoverflow || YYERROR_VERBOSE
/*-------------------------------------------------.
| yyexhaustedlab -- memory exhaustion comes here.  |
`-------------------------------------------------*/
yyexhaustedlab:
  yyerror (yyscanner, compiler, YY_("memory exhausted"));
  yyresult = 2;
  /* Fall through.  */
#endif

yyreturn:
  if (yychar != YYEMPTY)
    {
      /* Make sure we have latest lookahead translation.  See comments at
         user semantic actions for why this is necessary.  */
      yytoken = YYTRANSLATE (yychar);
      yydestruct ("Cleanup: discarding lookahead",
                  yytoken, &yylval, yyscanner, compiler);
    }
  /* Do not reclaim the symbols of the rule whose action triggered
     this YYABORT or YYACCEPT.  */
  YYPOPSTACK (yylen);
  YY_STACK_PRINT (yyss, yyssp);
  while (yyssp != yyss)
    {
      yydestruct ("Cleanup: popping",
                  yystos[*yyssp], yyvsp, yyscanner, compiler);
      YYPOPSTACK (1);
    }
#ifndef yyoverflow
  if (yyss != yyssa)
    YYSTACK_FREE (yyss);
#endif
#if YYERROR_VERBOSE
  if (yymsg != yymsgbuf)
    YYSTACK_FREE (yymsg);
#endif
  return yyresult;
}
<<<<<<< HEAD
#line 2184 "grammar.y" /* yacc.c:1906  */
=======


#line 1753 "grammar.y"

>>>>>>> 82a42129
<|MERGE_RESOLUTION|>--- conflicted
+++ resolved
@@ -634,7 +634,6 @@
   /* YYRLINE[YYN] -- Source line where rule number YYN was defined.  */
 static const yytype_uint16 yyrline[] =
 {
-<<<<<<< HEAD
        0,   228,   228,   230,   231,   232,   233,   234,   239,   251,
      270,   273,   301,   305,   333,   338,   339,   344,   345,   351,
      354,   372,   385,   422,   423,   428,   444,   457,   470,   487,
@@ -642,25 +641,11 @@
      551,   556,   644,   692,   752,   799,   802,   827,   863,   908,
      925,   934,   943,   958,   972,   986,  1002,  1017,  1052,  1016,
     1166,  1165,  1244,  1250,  1256,  1262,  1270,  1324,  1377,  1431,
-    1485,  1543,  1571,  1629,  1633,  1641,  1642,  1647,  1669,  1681,
-    1697,  1696,  1702,  1711,  1712,  1717,  1722,  1731,  1732,  1736,
-    1744,  1748,  1758,  1771,  1787,  1797,  1807,  1830,  1845,  1860,
-    1882,  1924,  1970,  2016,  2062,  2108,  2118,  2128,  2138,  2148,
-    2158,  2168,  2178
-=======
-       0,   199,   199,   201,   202,   203,   204,   205,   210,   222,
-     241,   244,   272,   276,   304,   309,   310,   315,   316,   322,
-     325,   343,   356,   393,   394,   399,   415,   428,   441,   458,
-     459,   464,   478,   477,   496,   513,   514,   519,   520,   521,
-     522,   527,   615,   663,   723,   770,   773,   795,   828,   873,
-     890,   899,   908,   923,   937,   951,   967,   982,  1017,   981,
-    1131,  1130,  1209,  1215,  1221,  1227,  1235,  1244,  1253,  1262,
-    1271,  1298,  1325,  1352,  1356,  1364,  1365,  1370,  1392,  1404,
-    1420,  1419,  1425,  1434,  1435,  1440,  1445,  1454,  1455,  1459,
-    1467,  1471,  1481,  1495,  1511,  1521,  1544,  1559,  1574,  1596,
-    1637,  1647,  1657,  1667,  1677,  1687,  1697,  1707,  1717,  1727,
-    1737,  1747
->>>>>>> 82a42129
+    1485,  1543,  1570,  1628,  1632,  1640,  1641,  1646,  1668,  1680,
+    1696,  1695,  1701,  1710,  1711,  1716,  1721,  1730,  1731,  1735,
+    1743,  1747,  1757,  1771,  1787,  1797,  1807,  1830,  1845,  1860,
+    1882,  1927,  1973,  2019,  2065,  2111,  2121,  2131,  2141,  2151,
+    2161,  2171,  2181
 };
 #endif
 
@@ -3148,7 +3133,6 @@
   case 71:
 #line 1544 "grammar.y" /* yacc.c:1661  */
     {
-        // XXX: What is _IS_? Dead code?
         if ((yyvsp[-2].expression).type != (yyvsp[0].expression).type)
         {
           yr_compiler_set_error_extra_info(
@@ -3174,11 +3158,11 @@
 
         (yyval.expression).type = EXPRESSION_TYPE_BOOLEAN;
       }
-#line 3163 "grammar.c" /* yacc.c:1661  */
+#line 3162 "grammar.c" /* yacc.c:1661  */
     break;
 
   case 72:
-#line 1572 "grammar.y" /* yacc.c:1661  */
+#line 1571 "grammar.y" /* yacc.c:1661  */
     {
         if ((yyvsp[-2].expression).type != (yyvsp[0].expression).type)
         {
@@ -3236,39 +3220,39 @@
 
         (yyval.expression).type = EXPRESSION_TYPE_BOOLEAN;
       }
-#line 3225 "grammar.c" /* yacc.c:1661  */
+#line 3224 "grammar.c" /* yacc.c:1661  */
     break;
 
   case 73:
-#line 1630 "grammar.y" /* yacc.c:1661  */
+#line 1629 "grammar.y" /* yacc.c:1661  */
     {
         (yyval.expression) = (yyvsp[0].expression);
       }
-#line 3233 "grammar.c" /* yacc.c:1661  */
+#line 3232 "grammar.c" /* yacc.c:1661  */
     break;
 
   case 74:
-#line 1634 "grammar.y" /* yacc.c:1661  */
+#line 1633 "grammar.y" /* yacc.c:1661  */
     {
         (yyval.expression) = (yyvsp[-1].expression);
       }
-#line 3241 "grammar.c" /* yacc.c:1661  */
+#line 3240 "grammar.c" /* yacc.c:1661  */
     break;
 
   case 75:
+#line 1640 "grammar.y" /* yacc.c:1661  */
+    { (yyval.integer) = INTEGER_SET_ENUMERATION; }
+#line 3246 "grammar.c" /* yacc.c:1661  */
+    break;
+
+  case 76:
 #line 1641 "grammar.y" /* yacc.c:1661  */
-    { (yyval.integer) = INTEGER_SET_ENUMERATION; }
-#line 3247 "grammar.c" /* yacc.c:1661  */
-    break;
-
-  case 76:
-#line 1642 "grammar.y" /* yacc.c:1661  */
     { (yyval.integer) = INTEGER_SET_RANGE; }
-#line 3253 "grammar.c" /* yacc.c:1661  */
+#line 3252 "grammar.c" /* yacc.c:1661  */
     break;
 
   case 77:
-#line 1648 "grammar.y" /* yacc.c:1661  */
+#line 1647 "grammar.y" /* yacc.c:1661  */
     {
         if ((yyvsp[-4].expression).type != EXPRESSION_TYPE_INTEGER)
         {
@@ -3286,11 +3270,11 @@
 
         ERROR_IF(compiler->last_result != ERROR_SUCCESS);
       }
-#line 3275 "grammar.c" /* yacc.c:1661  */
+#line 3274 "grammar.c" /* yacc.c:1661  */
     break;
 
   case 78:
-#line 1670 "grammar.y" /* yacc.c:1661  */
+#line 1669 "grammar.y" /* yacc.c:1661  */
     {
         if ((yyvsp[0].expression).type != EXPRESSION_TYPE_INTEGER)
         {
@@ -3302,11 +3286,11 @@
 
         ERROR_IF(compiler->last_result != ERROR_SUCCESS);
       }
-#line 3291 "grammar.c" /* yacc.c:1661  */
+#line 3290 "grammar.c" /* yacc.c:1661  */
     break;
 
   case 79:
-#line 1682 "grammar.y" /* yacc.c:1661  */
+#line 1681 "grammar.y" /* yacc.c:1661  */
     {
         if ((yyvsp[0].expression).type != EXPRESSION_TYPE_INTEGER)
         {
@@ -3317,71 +3301,71 @@
 
         ERROR_IF(compiler->last_result != ERROR_SUCCESS);
       }
-#line 3306 "grammar.c" /* yacc.c:1661  */
+#line 3305 "grammar.c" /* yacc.c:1661  */
     break;
 
   case 80:
-#line 1697 "grammar.y" /* yacc.c:1661  */
+#line 1696 "grammar.y" /* yacc.c:1661  */
     {
         // Push end-of-list marker
         yr_parser_emit_with_arg(yyscanner, OP_PUSH, UNDEFINED, NULL);
       }
-#line 3315 "grammar.c" /* yacc.c:1661  */
+#line 3314 "grammar.c" /* yacc.c:1661  */
     break;
 
   case 82:
-#line 1703 "grammar.y" /* yacc.c:1661  */
+#line 1702 "grammar.y" /* yacc.c:1661  */
     {
         yr_parser_emit_with_arg(yyscanner, OP_PUSH, UNDEFINED, NULL);
         yr_parser_emit_pushes_for_strings(yyscanner, "$*");
       }
-#line 3324 "grammar.c" /* yacc.c:1661  */
+#line 3323 "grammar.c" /* yacc.c:1661  */
     break;
 
   case 85:
-#line 1718 "grammar.y" /* yacc.c:1661  */
+#line 1717 "grammar.y" /* yacc.c:1661  */
     {
         yr_parser_emit_pushes_for_strings(yyscanner, (yyvsp[0].c_string));
         yr_free((yyvsp[0].c_string));
       }
-#line 3333 "grammar.c" /* yacc.c:1661  */
+#line 3332 "grammar.c" /* yacc.c:1661  */
     break;
 
   case 86:
-#line 1723 "grammar.y" /* yacc.c:1661  */
+#line 1722 "grammar.y" /* yacc.c:1661  */
     {
         yr_parser_emit_pushes_for_strings(yyscanner, (yyvsp[0].c_string));
         yr_free((yyvsp[0].c_string));
       }
-#line 3342 "grammar.c" /* yacc.c:1661  */
+#line 3341 "grammar.c" /* yacc.c:1661  */
     break;
 
   case 88:
-#line 1733 "grammar.y" /* yacc.c:1661  */
+#line 1732 "grammar.y" /* yacc.c:1661  */
     {
         yr_parser_emit_with_arg(yyscanner, OP_PUSH, UNDEFINED, NULL);
       }
-#line 3350 "grammar.c" /* yacc.c:1661  */
+#line 3349 "grammar.c" /* yacc.c:1661  */
     break;
 
   case 89:
-#line 1737 "grammar.y" /* yacc.c:1661  */
+#line 1736 "grammar.y" /* yacc.c:1661  */
     {
         yr_parser_emit_with_arg(yyscanner, OP_PUSH, 1, NULL);
       }
-#line 3358 "grammar.c" /* yacc.c:1661  */
+#line 3357 "grammar.c" /* yacc.c:1661  */
     break;
 
   case 90:
-#line 1745 "grammar.y" /* yacc.c:1661  */
+#line 1744 "grammar.y" /* yacc.c:1661  */
     {
         (yyval.expression) = (yyvsp[-1].expression);
       }
-#line 3366 "grammar.c" /* yacc.c:1661  */
+#line 3365 "grammar.c" /* yacc.c:1661  */
     break;
 
   case 91:
-#line 1749 "grammar.y" /* yacc.c:1661  */
+#line 1748 "grammar.y" /* yacc.c:1661  */
     {
         compiler->last_result = yr_parser_emit(
             yyscanner, OP_FILESIZE, NULL);
@@ -3391,11 +3375,11 @@
         (yyval.expression).type = EXPRESSION_TYPE_INTEGER;
         (yyval.expression).value.integer = UNDEFINED;
       }
-#line 3380 "grammar.c" /* yacc.c:1661  */
+#line 3379 "grammar.c" /* yacc.c:1661  */
     break;
 
   case 92:
-#line 1759 "grammar.y" /* yacc.c:1661  */
+#line 1758 "grammar.y" /* yacc.c:1661  */
     {
         yywarning(yyscanner,
             "Using deprecated \"entrypoint\" keyword. Use the \"entry_point\" "
@@ -3413,11 +3397,7 @@
     break;
 
   case 93:
-<<<<<<< HEAD
 #line 1772 "grammar.y" /* yacc.c:1661  */
-=======
-#line 1496 "grammar.y"
->>>>>>> 82a42129
     {
         CHECK_TYPE((yyvsp[-1].expression), EXPRESSION_TYPE_INTEGER, "intXXXX or uintXXXX");
 
@@ -3437,11 +3417,7 @@
     break;
 
   case 94:
-<<<<<<< HEAD
 #line 1788 "grammar.y" /* yacc.c:1661  */
-=======
-#line 1512 "grammar.y"
->>>>>>> 82a42129
     {
         compiler->last_result = yr_parser_emit_with_arg(
             yyscanner, OP_PUSH, (yyvsp[0].integer), NULL);
@@ -3455,7 +3431,6 @@
     break;
 
   case 95:
-<<<<<<< HEAD
 #line 1798 "grammar.y" /* yacc.c:1661  */
     {
         compiler->last_result = yr_parser_emit_with_arg_double(
@@ -3471,9 +3446,6 @@
 
   case 96:
 #line 1808 "grammar.y" /* yacc.c:1661  */
-=======
-#line 1522 "grammar.y"
->>>>>>> 82a42129
     {
         SIZED_STRING* sized_string;
 
@@ -3499,13 +3471,8 @@
 #line 3472 "grammar.c" /* yacc.c:1661  */
     break;
 
-<<<<<<< HEAD
   case 97:
 #line 1831 "grammar.y" /* yacc.c:1661  */
-=======
-  case 96:
-#line 1545 "grammar.y"
->>>>>>> 82a42129
     {
         compiler->last_result = yr_parser_reduce_string_identifier(
             yyscanner,
@@ -3523,13 +3490,8 @@
 #line 3491 "grammar.c" /* yacc.c:1661  */
     break;
 
-<<<<<<< HEAD
   case 98:
 #line 1846 "grammar.y" /* yacc.c:1661  */
-=======
-  case 97:
-#line 1560 "grammar.y"
->>>>>>> 82a42129
     {
         compiler->last_result = yr_parser_reduce_string_identifier(
             yyscanner,
@@ -3547,13 +3509,8 @@
 #line 3510 "grammar.c" /* yacc.c:1661  */
     break;
 
-<<<<<<< HEAD
   case 99:
 #line 1861 "grammar.y" /* yacc.c:1661  */
-=======
-  case 98:
-#line 1575 "grammar.y"
->>>>>>> 82a42129
     {
         compiler->last_result = yr_parser_emit_with_arg(
             yyscanner,
@@ -3578,13 +3535,8 @@
 #line 3536 "grammar.c" /* yacc.c:1661  */
     break;
 
-<<<<<<< HEAD
   case 100:
 #line 1883 "grammar.y" /* yacc.c:1661  */
-=======
-  case 99:
-#line 1597 "grammar.y"
->>>>>>> 82a42129
     {
         if ((yyvsp[0].expression).type == EXPRESSION_TYPE_INTEGER)  // loop identifier
         {
@@ -3618,32 +3570,22 @@
               yr_compiler_set_error_extra_info_fmt(
                   compiler,
                   "wrong usage of identifier \"%s\"",
-                  (yyvsp[(1) - (1)].expression).identifier);
+                  (yyvsp[0].expression).identifier);
               compiler->last_result = ERROR_WRONG_TYPE;
           }
         }
         else
         {
-<<<<<<< HEAD
-          yr_compiler_set_error_extra_info(compiler, (yyvsp[0].expression).identifier);
-          compiler->last_result = ERROR_WRONG_TYPE;
-=======
           assert(FALSE);
->>>>>>> 82a42129
         }
 
         ERROR_IF(compiler->last_result != ERROR_SUCCESS);
       }
-#line 3582 "grammar.c" /* yacc.c:1661  */
-    break;
-
-<<<<<<< HEAD
+#line 3585 "grammar.c" /* yacc.c:1661  */
+    break;
+
   case 101:
-#line 1925 "grammar.y" /* yacc.c:1661  */
-=======
-  case 100:
-#line 1638 "grammar.y"
->>>>>>> 82a42129
+#line 1928 "grammar.y" /* yacc.c:1661  */
     {
         if ((yyvsp[-2].expression).type != (yyvsp[0].expression).type)
         {
@@ -3689,16 +3631,11 @@
           CLEANUP("+", (yyvsp[-2].expression));
         }
       }
-#line 3632 "grammar.c" /* yacc.c:1661  */
-    break;
-
-<<<<<<< HEAD
+#line 3635 "grammar.c" /* yacc.c:1661  */
+    break;
+
   case 102:
-#line 1971 "grammar.y" /* yacc.c:1661  */
-=======
-  case 101:
-#line 1648 "grammar.y"
->>>>>>> 82a42129
+#line 1974 "grammar.y" /* yacc.c:1661  */
     {
         if ((yyvsp[-2].expression).type != (yyvsp[0].expression).type)
         {
@@ -3744,16 +3681,11 @@
           CLEANUP("-", (yyvsp[-2].expression));
         }
       }
-#line 3682 "grammar.c" /* yacc.c:1661  */
-    break;
-
-<<<<<<< HEAD
+#line 3685 "grammar.c" /* yacc.c:1661  */
+    break;
+
   case 103:
-#line 2017 "grammar.y" /* yacc.c:1661  */
-=======
-  case 102:
-#line 1658 "grammar.y"
->>>>>>> 82a42129
+#line 2020 "grammar.y" /* yacc.c:1661  */
     {
         if ((yyvsp[-2].expression).type != (yyvsp[0].expression).type)
         {
@@ -3799,16 +3731,11 @@
           CLEANUP("*", (yyvsp[-2].expression));
         }
       }
-#line 3732 "grammar.c" /* yacc.c:1661  */
-    break;
-
-<<<<<<< HEAD
+#line 3735 "grammar.c" /* yacc.c:1661  */
+    break;
+
   case 104:
-#line 2063 "grammar.y" /* yacc.c:1661  */
-=======
-  case 103:
-#line 1668 "grammar.y"
->>>>>>> 82a42129
+#line 2066 "grammar.y" /* yacc.c:1661  */
     {
         if ((yyvsp[-2].expression).type != (yyvsp[0].expression).type)
         {
@@ -3854,16 +3781,11 @@
           CLEANUP("\\", (yyvsp[-2].expression));
         }
       }
-#line 3782 "grammar.c" /* yacc.c:1661  */
-    break;
-
-<<<<<<< HEAD
+#line 3785 "grammar.c" /* yacc.c:1661  */
+    break;
+
   case 105:
-#line 2109 "grammar.y" /* yacc.c:1661  */
-=======
-  case 104:
-#line 1678 "grammar.y"
->>>>>>> 82a42129
+#line 2112 "grammar.y" /* yacc.c:1661  */
     {
         CHECK_TYPE((yyvsp[-2].expression), EXPRESSION_TYPE_INTEGER, "%");
         CHECK_TYPE((yyvsp[0].expression), EXPRESSION_TYPE_INTEGER, "%");
@@ -3873,16 +3795,11 @@
         (yyval.expression).type = EXPRESSION_TYPE_INTEGER;
         (yyval.expression).value.integer = OPERATION(%, (yyvsp[-2].expression).value.integer, (yyvsp[0].expression).value.integer);
       }
-#line 3796 "grammar.c" /* yacc.c:1661  */
-    break;
-
-<<<<<<< HEAD
+#line 3799 "grammar.c" /* yacc.c:1661  */
+    break;
+
   case 106:
-#line 2119 "grammar.y" /* yacc.c:1661  */
-=======
-  case 105:
-#line 1688 "grammar.y"
->>>>>>> 82a42129
+#line 2122 "grammar.y" /* yacc.c:1661  */
     {
         CHECK_TYPE((yyvsp[-2].expression), EXPRESSION_TYPE_INTEGER, "^");
         CHECK_TYPE((yyvsp[0].expression), EXPRESSION_TYPE_INTEGER, "^");
@@ -3892,16 +3809,11 @@
         (yyval.expression).type = EXPRESSION_TYPE_INTEGER;
         (yyval.expression).value.integer = OPERATION(^, (yyvsp[-2].expression).value.integer, (yyvsp[0].expression).value.integer);
       }
-#line 3810 "grammar.c" /* yacc.c:1661  */
-    break;
-
-<<<<<<< HEAD
+#line 3813 "grammar.c" /* yacc.c:1661  */
+    break;
+
   case 107:
-#line 2129 "grammar.y" /* yacc.c:1661  */
-=======
-  case 106:
-#line 1698 "grammar.y"
->>>>>>> 82a42129
+#line 2132 "grammar.y" /* yacc.c:1661  */
     {
         CHECK_TYPE((yyvsp[-2].expression), EXPRESSION_TYPE_INTEGER, "^");
         CHECK_TYPE((yyvsp[0].expression), EXPRESSION_TYPE_INTEGER, "^");
@@ -3911,16 +3823,11 @@
         (yyval.expression).type = EXPRESSION_TYPE_INTEGER;
         (yyval.expression).value.integer = OPERATION(&, (yyvsp[-2].expression).value.integer, (yyvsp[0].expression).value.integer);
       }
-#line 3824 "grammar.c" /* yacc.c:1661  */
-    break;
-
-<<<<<<< HEAD
+#line 3827 "grammar.c" /* yacc.c:1661  */
+    break;
+
   case 108:
-#line 2139 "grammar.y" /* yacc.c:1661  */
-=======
-  case 107:
-#line 1708 "grammar.y"
->>>>>>> 82a42129
+#line 2142 "grammar.y" /* yacc.c:1661  */
     {
         CHECK_TYPE((yyvsp[-2].expression), EXPRESSION_TYPE_INTEGER, "|");
         CHECK_TYPE((yyvsp[0].expression), EXPRESSION_TYPE_INTEGER, "|");
@@ -3930,16 +3837,11 @@
         (yyval.expression).type = EXPRESSION_TYPE_INTEGER;
         (yyval.expression).value.integer = OPERATION(|, (yyvsp[-2].expression).value.integer, (yyvsp[0].expression).value.integer);
       }
-#line 3838 "grammar.c" /* yacc.c:1661  */
-    break;
-
-<<<<<<< HEAD
+#line 3841 "grammar.c" /* yacc.c:1661  */
+    break;
+
   case 109:
-#line 2149 "grammar.y" /* yacc.c:1661  */
-=======
-  case 108:
-#line 1718 "grammar.y"
->>>>>>> 82a42129
+#line 2152 "grammar.y" /* yacc.c:1661  */
     {
         CHECK_TYPE((yyvsp[0].expression), EXPRESSION_TYPE_INTEGER, "~");
 
@@ -3949,16 +3851,11 @@
         (yyval.expression).value.integer = ((yyvsp[0].expression).value.integer == UNDEFINED) ?
                               UNDEFINED : (yyvsp[0].expression).value.integer;
       }
-#line 3852 "grammar.c" /* yacc.c:1661  */
-    break;
-
-<<<<<<< HEAD
+#line 3855 "grammar.c" /* yacc.c:1661  */
+    break;
+
   case 110:
-#line 2159 "grammar.y" /* yacc.c:1661  */
-=======
-  case 109:
-#line 1728 "grammar.y"
->>>>>>> 82a42129
+#line 2162 "grammar.y" /* yacc.c:1661  */
     {
         CHECK_TYPE((yyvsp[-2].expression), EXPRESSION_TYPE_INTEGER, "<<");
         CHECK_TYPE((yyvsp[0].expression), EXPRESSION_TYPE_INTEGER, "<<");
@@ -3968,16 +3865,11 @@
         (yyval.expression).type = EXPRESSION_TYPE_INTEGER;
         (yyval.expression).value.integer = OPERATION(<<, (yyvsp[-2].expression).value.integer, (yyvsp[0].expression).value.integer);
       }
-#line 3866 "grammar.c" /* yacc.c:1661  */
-    break;
-
-<<<<<<< HEAD
+#line 3869 "grammar.c" /* yacc.c:1661  */
+    break;
+
   case 111:
-#line 2169 "grammar.y" /* yacc.c:1661  */
-=======
-  case 110:
-#line 1738 "grammar.y"
->>>>>>> 82a42129
+#line 2172 "grammar.y" /* yacc.c:1661  */
     {
         CHECK_TYPE((yyvsp[-2].expression), EXPRESSION_TYPE_INTEGER, ">>");
         CHECK_TYPE((yyvsp[0].expression), EXPRESSION_TYPE_INTEGER, ">>");
@@ -3987,29 +3879,19 @@
         (yyval.expression).type = EXPRESSION_TYPE_INTEGER;
         (yyval.expression).value.integer = OPERATION(>>, (yyvsp[-2].expression).value.integer, (yyvsp[0].expression).value.integer);
       }
-#line 3880 "grammar.c" /* yacc.c:1661  */
-    break;
-
-<<<<<<< HEAD
+#line 3883 "grammar.c" /* yacc.c:1661  */
+    break;
+
   case 112:
-#line 2179 "grammar.y" /* yacc.c:1661  */
-=======
-  case 111:
-#line 1748 "grammar.y"
->>>>>>> 82a42129
+#line 2182 "grammar.y" /* yacc.c:1661  */
     {
         (yyval.expression) = (yyvsp[0].expression);
       }
-#line 3888 "grammar.c" /* yacc.c:1661  */
-    break;
-
-
-<<<<<<< HEAD
-#line 3892 "grammar.c" /* yacc.c:1661  */
-=======
-/* Line 1267 of yacc.c.  */
-#line 3505 "grammar.c"
->>>>>>> 82a42129
+#line 3891 "grammar.c" /* yacc.c:1661  */
+    break;
+
+
+#line 3895 "grammar.c" /* yacc.c:1661  */
       default: break;
     }
   /* User semantic actions sometimes alter yychar, and that requires
@@ -4237,11 +4119,4 @@
 #endif
   return yyresult;
 }
-<<<<<<< HEAD
-#line 2184 "grammar.y" /* yacc.c:1906  */
-=======
-
-
-#line 1753 "grammar.y"
-
->>>>>>> 82a42129
+#line 2187 "grammar.y" /* yacc.c:1906  */
